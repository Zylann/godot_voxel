import glob

# Gets sources and configurations that are common to compiling as a module and an extension.
# For module-specific configuration, see `SCsub`.
# For extension-specific configuration, see `SConstruct`.
def get_sources(env, is_editor_build, include_tests):
    env.Append(CPPPATH=["."])

    env.Append(CPPDEFINES=[
        # See https://github.com/zeux/meshoptimizer/issues/311
        "MESHOPTIMIZER_ZYLANN_NEVER_COLLAPSE_BORDERS",
        # Because of the above, the MeshOptimizer library in this module is different to an official one.
        # Godot 4 includes an official version, which means they would both conflict at linking time.
        # To prevent this clash we wrap the entire library within an additional namespace.
        # This should be solved either by solving issue #311 or by porting the module to a dynamic library (GDExtension).
        "MESHOPTIMIZER_ZYLANN_WRAP_LIBRARY_IN_NAMESPACE",
    ])
    if env["platform"] == "windows":
        # When compiling SQLite with Godot on Windows with MSVC, it produces the following warning:
        # `sqlite3.c(42754): warning C4996: 'GetVersionExA': was declared deprecated `
        # To fix it, let's indicate to SQLite it should not use this function, even if it is available.
        # https://stackoverflow.com/questions/20031597/error-c4996-received-when-compiling-sqlite-c-in-visual-studio-2013
        env.Append(CPPDEFINES={"SQLITE_WIN32_GETVERSIONEX": 0})

    sources = [
        "constants/*.cpp",

        "meshers/blocky/*.cpp",
        "meshers/blocky/types/*.cpp",
        "meshers/transvoxel/*.cpp",
        "meshers/dmc/*.cpp",
        "meshers/cubes/*.cpp",
        "meshers/*.cpp",

        "streams/*.cpp",
        "streams/sqlite/*.cpp",
        "streams/region/*.cpp",
        "streams/vox/*.cpp",

        "storage/*.cpp",
        "storage/metadata/*.cpp",

        "generators/*.cpp",
        "generators/graph/*.cpp",
        "generators/simple/*.cpp",
        "generators/multipass/*.cpp",

        "modifiers/*.cpp",
        "modifiers/godot/*.cpp",

        "terrain/*.cpp",
        "terrain/instancing/*.cpp",
        "terrain/fixed_lod/*.cpp",
        "terrain/variable_lod/*.cpp",

        "engine/*.cpp",
        "engine/gpu/*.cpp",
        "engine/detail_rendering/*.cpp",

        "edition/*.cpp",
        "shaders/*.cpp",

        "register_types.cpp",

        # Utility

        "util/*.cpp",
        "util/containers/*.cpp",
        "util/math/*.cpp",
        "util/memory/*.cpp",
        "util/noise/fast_noise_lite/*.cpp",
        "util/noise/gd_noise_range.cpp",
        "util/noise/spot_noise_gd.cpp",
        "util/string/*.cpp",
        "util/thread/thread.cpp",
        "util/thread/spatial_lock_2d.cpp",
        "util/thread/spatial_lock_3d.cpp",
        "util/tasks/*.cpp",
        "util/tasks/godot/*.cpp",

        "util/godot/classes/array_mesh.cpp",
        "util/godot/classes/concave_polygon_shape_3d.cpp",
        "util/godot/classes/geometry_2d.cpp",
        "util/godot/classes/geometry_instance_3d.cpp",
        "util/godot/classes/input_event_key.cpp",
<<<<<<< HEAD
        "util/godot/classes/image_texture_3d.cpp",
=======
        "util/godot/classes/material.cpp",
>>>>>>> f9afa012
        "util/godot/classes/mesh.cpp",
        "util/godot/classes/multimesh.cpp",
        "util/godot/classes/node.cpp",
        "util/godot/classes/object.cpp",
        "util/godot/classes/project_settings.cpp",
        "util/godot/classes/rendering_device.cpp",
        "util/godot/classes/rendering_server.cpp",
        "util/godot/classes/resource_loader.cpp",
        "util/godot/classes/shader.cpp",

        "util/godot/core/string.cpp",
        "util/godot/core/variant.cpp",
        "util/godot/core/packed_arrays.cpp",
        "util/godot/core/rect2i.cpp",

        "util/godot/direct_mesh_instance.cpp",
        "util/godot/direct_multimesh_instance.cpp",
        "util/godot/direct_static_body.cpp",
        "util/godot/file_utils.cpp",
        "util/godot/shader_material_pool.cpp",

        "util/io/*.cpp",

        # Thirdparty

        "thirdparty/lz4/*.c",
        # "thirdparty/sqlite/*.c",
        "thirdparty/meshoptimizer/*.cpp"
    ]

    if is_editor_build:
        sources += [
            "editor/*.cpp",
            "editor/terrain/*.cpp",
            "editor/fast_noise_lite/*.cpp",
            "editor/spot_noise/*.cpp",
            "editor/vox/*.cpp",
            "editor/instancer/*.cpp",
            "editor/instance_library/*.cpp",
            "editor/mesh_sdf/*.cpp",
            "editor/graph/*.cpp",
            "editor/blocky_library/*.cpp",
            "editor/blocky_library/types/*.cpp",
            "editor/multipass/*.cpp",

            "util/godot/debug_renderer.cpp",
            "util/godot/check_ref_ownership.cpp",

            "util/godot/classes/editor_plugin.cpp",
            "util/godot/classes/editor_import_plugin.cpp",
            "util/godot/classes/editor_inspector_plugin.cpp",
            "util/godot/classes/editor_property.cpp",
            "util/godot/classes/editor_settings.cpp",
            "util/godot/classes/graph_edit.cpp", # Not editor-only, but only used in editor for now
            "util/godot/classes/graph_node.cpp" # Not editor-only, but only used in editor for now
        ]

    if include_tests:
        sources += [
            "tests/*.cpp",
            "tests/util/*.cpp",
            "tests/voxel/*.cpp"
        ]

    def process_glob_paths(p_sources):
        out = []
        for path in p_sources:
            if '*' in path:
                paths = glob.glob(path)
                out += paths
            else:
                out.append(path)
        return out

    sources = process_glob_paths(sources)

    return sources
<|MERGE_RESOLUTION|>--- conflicted
+++ resolved
@@ -83,11 +83,8 @@
         "util/godot/classes/geometry_2d.cpp",
         "util/godot/classes/geometry_instance_3d.cpp",
         "util/godot/classes/input_event_key.cpp",
-<<<<<<< HEAD
         "util/godot/classes/image_texture_3d.cpp",
-=======
         "util/godot/classes/material.cpp",
->>>>>>> f9afa012
         "util/godot/classes/mesh.cpp",
         "util/godot/classes/multimesh.cpp",
         "util/godot/classes/node.cpp",
