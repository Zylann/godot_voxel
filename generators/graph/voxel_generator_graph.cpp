--- conflicted
+++ resolved
@@ -1762,7 +1762,6 @@
 	for_chunks_2d(im->get_width(), im->get_height(), 32, pc);
 }
 
-<<<<<<< HEAD
 struct MaybeHitY {
 	int y;
 	bool valid;
@@ -1771,7 +1770,7 @@
 MaybeHitY raycast_vertical_sdf_approx_batch(
 		const int ray_origin_y,
 		Span<float> y_array,
-		Span<Span<float>> inputs_spans,
+		Span<const Span<const float>> inputs_spans,
 		const int stride,
 		const pg::Runtime &runtime,
 		const unsigned int sdf_output_buffer_index,
@@ -1873,7 +1872,7 @@
 
 	runtime_ptr->runtime.prepare_state(cache.state, x_array.size(), false);
 
-	FixedArray<Span<float>, 3> inputs;
+	FixedArray<Span<const float>, 3> inputs;
 	inputs[0] = to_span(x_array);
 	inputs[1] = to_span(y_array);
 	inputs[2] = to_span(z_array);
@@ -1884,7 +1883,7 @@
 		const MaybeHitY hit = raycast_vertical_sdf_approx_batch(
 				batch_start_y,
 				to_span(y_array),
-				to_span(inputs),
+				to_span_const(inputs),
 				stride,
 				runtime_ptr->runtime,
 				runtime_ptr->sdf_output_buffer_index,
@@ -1901,9 +1900,8 @@
 
 	return ray_end_y;
 }
-=======
+
 #ifdef VOXEL_ENABLE_GPU
->>>>>>> 82b06bce
 
 bool VoxelGeneratorGraph::get_shader_source(ShaderSourceData &out_data) const {
 	ZN_PROFILE_SCOPE();
