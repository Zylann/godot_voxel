#include "image_range_grid.h"
#include "range_utility.h"

#include <core/io/image.h>

namespace zylann {

using namespace math;

ImageRangeGrid::~ImageRangeGrid() {
	clear();
}

void ImageRangeGrid::clear() {
	for (int i = 0; i < _lod_count; ++i) {
		Lod &lod = _lods[i];
		if (lod.data != nullptr) {
			memdelete_arr(lod.data);
			lod.data = nullptr;
		}
	}
	_pixels_x = 0;
	_pixels_y = 0;
	_lod_base = 0;
	_lod_count = 0;
}

<<<<<<< HEAD
void ImageRangeGrid::generate(Image &im) {
=======
void ImageRangeGrid::generate(const Image &im) {
>>>>>>> 6ce0672b
	ERR_FAIL_COND_MSG(im.is_compressed(), String("Image format not supported: {0}").format(varray(im.get_format())));

	clear();

	const int lod_base = 4; // Start at 16

	// Compute first lod
	{
		const int chunk_size = 1 << lod_base;

		Lod &lod = _lods[0];
		lod.size_x = (im.get_width() - 1) / chunk_size + 1;
		lod.size_y = (im.get_height() - 1) / chunk_size + 1;
		lod.data = memnew_arr(Interval, lod.size_x * lod.size_y);

		for (int cy = 0; cy < lod.size_y; ++cy) {
			for (int cx = 0; cx < lod.size_x; ++cx) {
				const int min_x = cx * chunk_size;
				const int min_y = cy * chunk_size;
				const int max_x = min(min_x + chunk_size, im.get_width());
				const int max_y = min(min_y + chunk_size, im.get_height());

				const Interval r = zylann::get_heightmap_range(im, Rect2i(min_x, min_y, max_x - min_x, max_y - min_y));

				lod.data[cx + cy * lod.size_x] = r;
			}
		}
	}

	int lod_count = 1;

	// Compute next lods based on previous
	for (int lod_index = 1; lod_index < MAX_LODS; ++lod_index, ++lod_count) {
		const Lod &prev_lod = _lods[lod_index - 1];

		if (prev_lod.size_x == 1 && prev_lod.size_y == 1) {
			// Can't downscale further
			break;
		}

		Lod &lod = _lods[lod_index];
		CRASH_COND(lod.data != nullptr);

		lod.size_x = max(prev_lod.size_x >> 1, 1);
		lod.size_y = max(prev_lod.size_y >> 1, 1);

		lod.data = memnew_arr(Interval, lod.size_x * lod.size_y);

		int dst_i = 0;

		for (int cy = 0; cy < lod.size_y; ++cy) {
			const int src_y = min(cy * 2, prev_lod.size_y);

			for (int cx = 0; cx < lod.size_x; ++cx) {
				const int src_x = min(cx * 2, prev_lod.size_x);
				const int a = src_x + src_y * prev_lod.size_x;

				Interval r = prev_lod.data[a];

				if (src_x + 1 < prev_lod.size_x) {
					r.add_interval(prev_lod.data[a + 1]);

					if (src_y + 1 < prev_lod.size_y) {
						r.add_interval(prev_lod.data[a + prev_lod.size_x]);
						r.add_interval(prev_lod.data[a + prev_lod.size_x + 1]);
					}

				} else if (src_y + 1 < prev_lod.size_y) {
					r.add_interval(prev_lod.data[a + prev_lod.size_x]);
				}

				lod.data[dst_i++] = r;
			}
		}
	}

	{
		const int last_lod_index = lod_count - 1;
		CRASH_COND(last_lod_index < 0);
		const Lod &lod = _lods[last_lod_index];
		Interval r;
		for (int cy = 0; cy < lod.size_y; ++cy) {
			for (int cx = 0; cx < lod.size_x; ++cx) {
				r.add_interval(lod.data[cx + cy * lod.size_x]);
			}
		}
		_total_range = r;
	}

	_pixels_x = im.get_width();
	_pixels_y = im.get_height();
	_lod_base = lod_base;
	_lod_count = lod_count;
}

static void interval_to_pixels(Interval i, int &out_min, int &out_max, int len) {
	// Convert range to integer coordinates
	const int imin = static_cast<int>(Math::floor(i.min));
	const int imax = static_cast<int>(Math::ceil(i.max));

	// Images are finite, intervals are not.
	// It's useless to let the range span a potentially infinite area.
	// The image can repeat, so we clamp to one repetition.
	out_min = clamp(imin, -len, len);
	out_max = clamp(imax, -len, len);
}

Interval ImageRangeGrid::get_range(Interval xr, Interval yr) const {
	CRASH_COND(_lod_count <= 0);

	int pixel_min_x, pixel_max_x, pixel_min_y, pixel_max_y;
	interval_to_pixels(xr, pixel_min_x, pixel_max_x, _pixels_x);
	interval_to_pixels(yr, pixel_min_y, pixel_max_y, _pixels_y);

	// Find best LOD to use.
	// Depending on the length of the largest range, we may evaluate a different LOD to save iterations
	int pixel_len = max(pixel_max_x - pixel_min_x, pixel_max_y - pixel_min_y);
	const int cs = 1 << _lod_base;
	const int max_overlapping_chunks = 2;
	int lod_index = 0; // relative to _lod_base
	while (pixel_len > cs * max_overlapping_chunks && lod_index + 1 < _lod_count) {
		++lod_index;
		pixel_len >>= 1;
	}

	CRASH_COND(lod_index >= _lod_count);

	const int absolute_lod = _lod_base + lod_index;
	const int x_min = pixel_min_x >> absolute_lod;
	const int x_max = pixel_max_x >> absolute_lod;
	const int y_min = pixel_min_y >> absolute_lod;
	const int y_max = pixel_max_y >> absolute_lod;

	const Lod &lod = _lods[lod_index];

	// Accumulate overlapping chunks
	Interval r;
	for (int y = y_min; y <= y_max; ++y) {
		for (int x = x_min; x <= x_max; ++x) {
			r.add_interval(lod.data[(x % lod.size_x) + (y % lod.size_y) * lod.size_x]);
		}
	}

	return r;
}

} // namespace zylann<|MERGE_RESOLUTION|>--- conflicted
+++ resolved
@@ -25,11 +25,7 @@
 	_lod_count = 0;
 }
 
-<<<<<<< HEAD
-void ImageRangeGrid::generate(Image &im) {
-=======
 void ImageRangeGrid::generate(const Image &im) {
->>>>>>> 6ce0672b
 	ERR_FAIL_COND_MSG(im.is_compressed(), String("Image format not supported: {0}").format(varray(im.get_format())));
 
 	clear();
