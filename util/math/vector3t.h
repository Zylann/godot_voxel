--- conflicted
+++ resolved
@@ -23,7 +23,6 @@
 		T coords[3];
 	};
 
-<<<<<<< HEAD
 	constexpr Vector3T() : x(0), y(0), z(0) {}
 
 	// It is recommended to use `explicit` because otherwise it would open the door to plenty of implicit conversions
@@ -31,15 +30,6 @@
 	constexpr explicit Vector3T(T p_v) : x(p_v), y(p_v), z(p_v) {}
 
 	constexpr Vector3T(T p_x, T p_y, T p_z) : x(p_x), y(p_y), z(p_z) {}
-=======
-	inline Vector3T() : x(0), y(0), z(0) {}
-
-	// It is recommended to use `explicit` because otherwise it would open the door to plenty of implicit conversions
-	// which would make many cases ambiguous.
-	inline explicit Vector3T(T p_v) : x(p_v), y(p_v), z(p_v) {}
-
-	inline Vector3T(T p_x, T p_y, T p_z) : x(p_x), y(p_y), z(p_z) {}
->>>>>>> b0da327c
 
 	inline const T &operator[](const unsigned int p_axis) const {
 #ifdef DEBUG_ENABLED
@@ -213,11 +203,12 @@
 
 template <typename T>
 inline Vector3T<T> cross(const Vector3T<T> &a, const Vector3T<T> &b) {
-	const Vector3T<T> ret( //
-			(a.y * b.z) - (a.z * b.y), //
-			(a.z * b.x) - (a.x * b.z), //
-			(a.x * b.y) - (a.y * b.x)
-	);
+	const Vector3T<T>
+			ret( //
+					(a.y * b.z) - (a.z * b.y), //
+					(a.z * b.x) - (a.x * b.z), //
+					(a.x * b.y) - (a.y * b.x)
+			);
 	return ret;
 }
 
