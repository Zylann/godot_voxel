--- conflicted
+++ resolved
@@ -518,7 +518,6 @@
 	return S{ i }.v;
 }
 
-<<<<<<< HEAD
 inline uint32_t count_bits_u32(uint32_t i) {
 	i = i - ((i >> 1) & 0x55555555);
 	i = (i & 0x33333333) + ((i >> 2) & 0x33333333);
@@ -536,7 +535,8 @@
 
 inline uint16_t count_bits_u16(uint16_t i) {
 	return count_bits_u8(i & 0xff) + count_bits_u8(i >> 8);
-=======
+}
+
 template <typename T>
 inline T abs(T a) {
 	return Math::abs(a);
@@ -599,7 +599,6 @@
 	}
 #endif
 	return r;
->>>>>>> 700fd27a
 }
 
 } // namespace zylann::math
