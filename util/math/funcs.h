--- conflicted
+++ resolved
@@ -115,19 +115,11 @@
 }
 
 inline float lerp(float a, float b, float t) {
-<<<<<<< HEAD
-	return a + t * (b - a);
-}
-
-inline double lerp(double a, double b, double t) {
-	return a + t * (b - a);
-=======
 	return Math::lerp(a, b, t);
 }
 
 inline double lerp(double a, double b, double t) {
 	return Math::lerp(a, b, t);
->>>>>>> b0da327c
 }
 
 // Performs euclidean division, aka floored division.
