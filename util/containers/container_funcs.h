--- conflicted
+++ resolved
@@ -214,7 +214,6 @@
 	return contains(to_span_const(vec), predicate);
 }
 
-<<<<<<< HEAD
 template <typename TElement, typename TAllocator>
 size_t get_estimated_pod_vector_size_in_bytes(const std::vector<TElement, TAllocator> &vec) {
 	return sizeof(vec) + vec.capacity() * sizeof(TElement);
@@ -229,7 +228,8 @@
 	}
 	size += (vec.capacity() - vec.size()) * sizeof(TElement);
 	return size;
-=======
+}
+
 // Gets the number of elements in a compile-time known array
 template <typename T, int N>
 constexpr size_t count_of(const T (&)[N]) {
@@ -242,7 +242,6 @@
 	// -1 to exclude the null-terminating character '\0'
 	static_assert(N > 0);
 	return N - 1;
->>>>>>> b6e5298b
 }
 
 } // namespace zylann
