--- conflicted
+++ resolved
@@ -196,19 +196,13 @@
 		const int layer_id,
 		// TODO Provide arrays or offset to ignore transition meshes (transvoxel)
 		Array surface_arrays,
-<<<<<<< HEAD
-		UpMode up_mode,
-		uint8_t octant_mask,
-		float block_size,
-		float voxel_size
-=======
 		const int32_t vertex_range_end,
 		const int32_t index_range_end,
 		const UpMode up_mode,
 		const uint8_t octant_mask,
 		const float block_size,
+		const float voxel_size,
 		Ref<VoxelGenerator> voxel_generator
->>>>>>> 82b06bce
 ) {
 	ZN_PROFILE_SCOPE();
 
@@ -228,6 +222,18 @@
 	if (vertices_pa.size() == 0) {
 		return;
 	}
+
+	if (voxel_size != 1.f) {
+		// Copy-on-write
+		Span<Vector3> vertices_s(vertices_pa.ptrw(), vertices_pa.size());
+		if (vertex_range_end > 0) {
+			vertices_s = vertices_s.sub(0, vertex_range_end);
+		}
+		for (Vector3 &v : vertices_s) {
+			v *= voxel_size;
+		}
+	}
+
 	Span<const Vector3> vertices = to_span(vertices_pa);
 	if (vertex_range_end > 0) {
 		vertices = vertices.sub(0, vertex_range_end);
@@ -237,25 +243,12 @@
 		return;
 	}
 
-<<<<<<< HEAD
-	if (voxel_size != 1.f) {
-		// Copy-on-write
-		Span<Vector3> vertices_s(vertices.ptrw(), vertices.size());
-		for (Vector3 &v : vertices_s) {
-			v *= voxel_size;
-		}
-	}
-
-	PackedVector3Array normals = surface_arrays[ArrayMesh::ARRAY_NORMAL];
-	ERR_FAIL_COND(normals.size() == 0);
-=======
 	PackedVector3Array normals_pa = surface_arrays[ArrayMesh::ARRAY_NORMAL];
 	ERR_FAIL_COND(normals_pa.size() == 0);
 	Span<const Vector3> normals = to_span(normals_pa);
 	if (vertex_range_end > 0) {
 		normals = normals.sub(0, vertex_range_end);
 	}
->>>>>>> 82b06bce
 
 	PackedInt32Array mesh_indices_pa = surface_arrays[ArrayMesh::ARRAY_INDEX];
 	ERR_FAIL_COND(mesh_indices_pa.size() == 0);
