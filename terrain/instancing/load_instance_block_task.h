--- conflicted
+++ resolved
@@ -22,17 +22,7 @@
 	LoadInstanceChunkTask(
 			std::shared_ptr<InstancerTaskOutputQueue> output_queue,
 			Ref<VoxelStream> stream,
-<<<<<<< HEAD
 			Ref<VoxelGenerator> voxel_generator,
-			std::shared_ptr<InstancerQuickReloadingCache> quick_reload_cache,
-			Ref<VoxelInstanceLibrary> library,
-			Array mesh_arrays,
-			Vector3i grid_position,
-			uint8_t lod_index,
-			uint8_t instance_block_size,
-			uint8_t data_block_size,
-			UpMode up_mode
-=======
 			std::shared_ptr<InstancerQuickReloadingCache> quick_reload_cache,
 			Ref<VoxelInstanceLibrary> library,
 			Array mesh_arrays,
@@ -43,7 +33,6 @@
 			const uint8_t instance_block_size,
 			const uint8_t data_block_size,
 			const UpMode up_mode
->>>>>>> 177a4aab
 	);
 
 	const char *get_debug_name() const override {
