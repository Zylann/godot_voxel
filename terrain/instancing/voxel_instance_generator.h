--- conflicted
+++ resolved
@@ -68,12 +68,8 @@
 			// Bits set to zero will cause all instances in the corresponding octant to not be generated.
 			const uint8_t octant_mask,
 			// This is block size in world space, not relative to LOD index
-<<<<<<< HEAD
-			float block_size,
+			const float block_size,
 			Ref<VoxelGenerator> voxel_generator
-=======
-			const float block_size
->>>>>>> 177a4aab
 	);
 
 	void set_density(float d);
