#ifndef VOXEL_LOD_TERRAIN_UPDATE_DATA_H
#define VOXEL_LOD_TERRAIN_UPDATE_DATA_H

#include "../../constants/voxel_constants.h"
#include "../../engine/detail_rendering/detail_rendering.h"
#include "../../generators/voxel_generator.h"
#include "../../streams/voxel_stream.h"
#include "../../util/containers/fixed_array.h"
#include "../../util/ref_count.h"
#include "../../util/tasks/cancellation_token.h"
#include "../voxel_mesh_map.h"
#include "lod_octree.h"

#include <map>
#include <unordered_set>

namespace zylann {

class AsyncDependencyTracker;

namespace voxel {

// Settings and states needed for the multi-threaded part of the update loop of VoxelLodTerrain.
// See `VoxelLodTerrainUpdateTask` for more info.
struct VoxelLodTerrainUpdateData {
	struct TransitionUpdate {
		Vector3i block_position;
		uint8_t transition_mask;
	};

	struct BlockLocation {
		Vector3i position;
		uint8_t lod;

		inline bool operator==(BlockLocation other) const {
			return position == other.position && other.lod == lod;
		}
	};

	struct BlockToLoad {
		BlockLocation loc;
		TaskCancellationToken cancellation_token;
	};

	// struct BlockToSave {
	// 	std::shared_ptr<VoxelBufferInternal> voxels;
	// 	Vector3i position;
	// 	uint8_t lod;
	// };

	enum StreamingSystem : uint8_t { //
		STREAMING_SYSTEM_LEGACY_OCTREE = 0,
		STREAMING_SYSTEM_CLIPBOX
	};

	// These values don't change during the update task.
	struct Settings {
		// Area within which voxels can exist.
		// Note, these bounds might not be exactly represented. This volume is chunk-based, so the result will be
		// approximated to the closest chunk.
		// Box3i bounds_in_voxels;
		// unsigned int lod_count = 0;

		// Distance between a viewer and the end of LOD0. May not be respected exactly, it can be rounded up
		float lod_distance = 0.f;
		// Distance between the end of LOD0 and the end of LOD1, carried over to other LODs
		float secondary_lod_distance = 0.f;
		unsigned int view_distance_voxels = 512;
		StreamingSystem streaming_system = STREAMING_SYSTEM_LEGACY_OCTREE;
		// bool full_load_mode = false;
		bool run_stream_in_editor = true;
		// If true, try to generate blocks and store them in the data map before posting mesh requests.
		// If false, meshing will generate non-edited voxels on the fly instead.
		// Not really exposed for now, will wait for it to be really needed. It might never be.
		bool cache_generated_blocks = false;
		bool collision_enabled = true;
		bool detail_textures_use_gpu = false;
		bool generator_use_gpu = false;
		uint8_t detail_texture_generator_override_begin_lod_index = 0;
		unsigned int mesh_block_size_po2 = 4;
		DetailRenderingSettings detail_texture_settings;
		Ref<VoxelGenerator> detail_texture_generator_override;
	};

	enum MeshState {
		MESH_NEVER_UPDATED = 0, // TODO Redundant with MESH_NEED_UPDATE?
		MESH_UP_TO_DATE,
		MESH_NEED_UPDATE, // The mesh is out of date but was not yet scheduled for update
		MESH_UPDATE_NOT_SENT, // The mesh is out of date and was scheduled for update, but no request have been sent
							  // yet
		MESH_UPDATE_SENT // The mesh is out of date, and an update request was sent, pending response
	};

	enum DetailTextureState { //
		DETAIL_TEXTURE_IDLE = 0,
		DETAIL_TEXTURE_NEED_UPDATE,
		DETAIL_TEXTURE_PENDING
	};

	struct MeshBlockState {
		std::atomic<MeshState> state;
		std::atomic<DetailTextureState> detail_texture_state;

		// Refcount here to support multiple viewers, we can't do it on the main thread's mesh map since the
		// streaming logic is in the update task
		RefCount mesh_viewers;
		RefCount collision_viewers;

		// Cancelled when this mesh block is removed, so if tasks are still queued to do work for that block, they
		// will be cancelled
		TaskCancellationToken cancellation_token;

		uint8_t transition_mask;
		bool active;

		// Tells whether the first meshing was done since this block was added.
		// Written by the main thread only, since the main thread receives mesh updates
		bool loaded;

		MeshBlockState() :
				state(MESH_NEVER_UPDATED),
				detail_texture_state(DETAIL_TEXTURE_IDLE),
				transition_mask(0),
				active(false),
				loaded(false) {}
	};

	// Version of the mesh map designed to be mainly used for the threaded update task.
	// It contains states used to determine when to actually load/unload meshes.
	struct MeshMapState {
		// Values in this map are expected to have stable addresses.
		std::unordered_map<Vector3i, MeshBlockState> map;
		// Locked for writing when blocks get inserted or removed from the map.
		// If you need to lock more than one Lod, always do so in increasing order, to avoid deadlocks.
		// IMPORTANT:
		// - Only the update task will add and remove blocks from this map.
		// - Threads outside the update task must never add or remove blocks to the map (even with locking),
		//   unless the task is not running in parallel.
		// - Threads outside the update task must always lock it, unless the update task isn't running.
		// - The update task doesn't need to lock it, unless when adding or removing blocks.
		RWLock map_lock;
	};

	struct LoadingDataBlock {
		RefCount viewers;
		TaskCancellationToken cancellation_token;
	};

	struct MeshToUpdate {
		Vector3i position;
		TaskCancellationToken cancellation_token;
	};

	// Each LOD works in a set of coordinates spanning 2x more voxels the higher their index is
	struct Lod {
		// Keeping track of asynchronously loading blocks so we don't try to redundantly load them
		std::unordered_map<Vector3i, LoadingDataBlock> loading_blocks;
		BinaryMutex loading_blocks_mutex;

		// These are relative to this LOD, in block coordinates
		Vector3i last_viewer_data_block_pos;
		int last_view_distance_data_blocks = 0;

		MeshMapState mesh_map_state;

		// Positions of mesh blocks that will be scheduled for update next time the update task runs.
		std::vector<MeshToUpdate> mesh_blocks_pending_update;
		Vector3i last_viewer_mesh_block_pos;
		int last_view_distance_mesh_blocks = 0;

		// Deferred outputs to main thread
		std::vector<Vector3i> mesh_blocks_to_unload;
		std::vector<TransitionUpdate> mesh_blocks_to_update_transitions;
		std::vector<Vector3i> mesh_blocks_to_activate;
		std::vector<Vector3i> mesh_blocks_to_deactivate;

		inline bool has_loading_block(const Vector3i &pos) const {
			return loading_blocks.find(pos) != loading_blocks.end();
		}
	};

	struct AsyncEdit {
		IThreadedTask *task;
		Box3i box;
		std::shared_ptr<AsyncDependencyTracker> task_tracker;
	};

	struct RunningAsyncEdit {
		std::shared_ptr<AsyncDependencyTracker> tracker;
		Box3i box;
	};

	struct Stats {
		uint32_t blocked_lods = 0;
		uint32_t time_detect_required_blocks = 0;
		uint32_t time_io_requests = 0;
		uint32_t time_mesh_requests = 0;
		uint32_t time_total = 0;
	};

	struct OctreeItem {
		LodOctree octree;
	};

	struct OctreeStreamingState {
		// This terrain type is a sparse grid of octrees.
		// Indexed by a grid coordinate whose step is the size of the highest-LOD block.
		// Not using a pointer because Map storage is stable.
		// TODO Optimization: could be replaced with a grid data structure
		std::map<Vector3i, OctreeItem> lod_octrees;
		Box3i last_octree_region_box;
		Vector3i local_viewer_pos_previous_octree_update;

		// Tells if there were nodes that needed to split or merge but could not due to pending dependencies.
		// This affects whether octree streaming will need to be processed again on the next update.
		bool had_blocked_octree_nodes_previous_update = false;

		bool force_update_octrees_next_update = false;
	};

<<<<<<< HEAD
	// Paired viewers are VoxelViewers which intersect with the boundaries of the volume
	struct PairedViewer {
		struct State {
			Vector3i local_position_voxels;

			// In block coordinates
			FixedArray<Box3i, constants::MAX_LOD> data_box_per_lod;
			FixedArray<Box3i, constants::MAX_LOD> mesh_box_per_lod;

			int view_distance_voxels = 0;
			bool requires_collisions = false;
			bool requires_meshes = false;
		};
		ViewerID id;
		State state;
		State prev_state;
	};

	struct ClipboxStreamingState {
		std::vector<PairedViewer> paired_viewers;
		// Vector3i viewer_pos_in_lod0_voxels_previous_update;
		// int lod_distance_in_data_chunks_previous_update = 0;
		// int lod_distance_in_mesh_chunks_previous_update = 0;

		// Written by main thread when data blocks are received.
		// Read by update thread to trigger meshing.
		std::vector<BlockLocation> loaded_data_blocks;
		BinaryMutex loaded_data_blocks_mutex;

		// Written by main thread when mesh blocks are received (and there was previously no mesh).
		// Read by update thread to trigger visibility changes.
		std::vector<BlockLocation> loaded_mesh_blocks;
		BinaryMutex loaded_mesh_blocks_mutex;
=======
	struct EditNotificationInputs {
		// Entry point for notifying data changes, which will cause data LODs and mesh updates.
		// Contains blocks that were edited and need their LOD counterparts to be updated.
		// Scheduling is only done at LOD0 because it is the only editable LOD.

		// Used specifically for lodding voxels
		std::vector<Vector3i> edited_blocks_lod0;
		// Used specifically to update meshes
		// TODO Maybe we could use only that? The reason we have edited blocks separately is because edits might affect
		// only specific blocks and not the full area
		std::vector<Box3i> edited_voxel_areas_lod0;

		BinaryMutex mutex;
>>>>>>> f14552ea
	};

	// Data modified by the update task
	struct State {
		OctreeStreamingState octree_streaming;
		ClipboxStreamingState clipbox_streaming;

		FixedArray<Lod, constants::MAX_LOD> lods;

		EditNotificationInputs edit_notifications;

		std::vector<AsyncEdit> pending_async_edits;
		BinaryMutex pending_async_edits_mutex;
		std::vector<RunningAsyncEdit> running_async_edits;

		// Areas where generated stuff has changed. Similar to an edit, but non-destructive.
		std::vector<Box3i> changed_generated_areas;
		BinaryMutex changed_generated_areas_mutex;

		Stats stats;
	};

	// Set to true when the update task is finished
	std::atomic_bool task_is_complete = { true };
	// Will be locked as long as the update task is running.
	BinaryMutex completion_mutex;

	Settings settings;
	State state;

	// Copy of all viewers, since accessing them directly in VoxelEngine is not thread safe at the moment
	std::vector<std::pair<ViewerID, VoxelEngine::Viewer>> viewers;

	// After this call, no locking is necessary, as no other thread should be using the data.
	// However it can stall for longer, so prefer using it when doing structural changes, such as changing LOD count,
	// LOD distances, or the way the update logic runs.
	void wait_for_end_of_task() {
		MutexLock lock(completion_mutex);
	}
};

} // namespace voxel
} // namespace zylann

#endif // VOXEL_LOD_TERRAIN_UPDATE_DATA_H<|MERGE_RESOLUTION|>--- conflicted
+++ resolved
@@ -218,7 +218,6 @@
 		bool force_update_octrees_next_update = false;
 	};
 
-<<<<<<< HEAD
 	// Paired viewers are VoxelViewers which intersect with the boundaries of the volume
 	struct PairedViewer {
 		struct State {
@@ -252,7 +251,8 @@
 		// Read by update thread to trigger visibility changes.
 		std::vector<BlockLocation> loaded_mesh_blocks;
 		BinaryMutex loaded_mesh_blocks_mutex;
-=======
+	};
+
 	struct EditNotificationInputs {
 		// Entry point for notifying data changes, which will cause data LODs and mesh updates.
 		// Contains blocks that were edited and need their LOD counterparts to be updated.
@@ -266,7 +266,6 @@
 		std::vector<Box3i> edited_voxel_areas_lod0;
 
 		BinaryMutex mutex;
->>>>>>> f14552ea
 	};
 
 	// Data modified by the update task
