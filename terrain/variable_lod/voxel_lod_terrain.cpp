#include "voxel_lod_terrain.h"
#include "../../constants/voxel_string_names.h"
#include "../../edition/voxel_tool_lod_terrain.h"
#include "../../engine/buffered_task_scheduler.h"
#include "../../engine/detail_rendering/detail_rendering.h"
#include "../../engine/voxel_engine_gd.h"
#include "../../engine/voxel_engine_updater.h"
#include "../../meshers/blocky/voxel_mesher_blocky.h"
#include "../../meshers/transvoxel/voxel_mesher_transvoxel.h"
#include "../../storage/voxel_buffer_gd.h"
#include "../../streams/load_all_blocks_data_task.h"
#include "../../util/containers/container_funcs.h"
#include "../../util/containers/std_unordered_set.h"
#include "../../util/godot/classes/base_material_3d.h" // For property hint in release mode in GDExtension...
#include "../../util/godot/classes/camera_3d.h"
#include "../../util/godot/classes/concave_polygon_shape_3d.h"
#include "../../util/godot/classes/engine.h"
#include "../../util/godot/classes/mesh_instance_3d.h"
#include "../../util/godot/classes/node.h"
#include "../../util/godot/classes/resource_saver.h"
#include "../../util/godot/classes/scene_tree.h"
#include "../../util/godot/classes/script.h"
#include "../../util/godot/classes/shader.h"
#include "../../util/godot/classes/viewport.h"
#include "../../util/godot/core/array.h"
#include "../../util/godot/core/string.h"
#include "../../util/math/color.h"
#include "../../util/math/conv.h"
#include "../../util/profiling.h"
#include "../../util/profiling_clock.h"
#include "../../util/string/format.h"
#include "../../util/tasks/async_dependency_tracker.h"
#include "../../util/thread/mutex.h"
#include "../../util/thread/rw_lock.h"
#include "../free_mesh_task.h"
#include "../instancing/voxel_instancer.h"
#include "../voxel_save_completion_tracker.h"
#include "voxel_lod_terrain_update_task.h"

namespace zylann::voxel {

namespace {

void remove_shader_material_from_block(VoxelMeshBlockVLT &block, ShaderMaterialPoolVLT &shader_material_pool) {
	ZN_PROFILE_SCOPE();
	// Recycle material
	Ref<ShaderMaterial> sm = block.get_shader_material();
	if (sm.is_valid()) {
		shader_material_pool.recycle(sm);
		block.set_shader_material(Ref<ShaderMaterial>());
	}
}

struct BeforeUnloadMeshAction {
	ShaderMaterialPoolVLT &shader_material_pool;
	void operator()(VoxelMeshBlockVLT &block) {
		remove_shader_material_from_block(block, shader_material_pool);
	}
};

inline uint64_t get_ticks_msec() {
	return Time::get_singleton()->get_ticks_msec();
}

inline void copy_param(ShaderMaterial &src, ShaderMaterial &dst, const StringName &name) {
	dst.set_shader_parameter(name, src.get_shader_parameter(name));
}

void copy_vlt_block_params(ShaderMaterial &src, ShaderMaterial &dst) {
	const VoxelStringNames &sn = VoxelStringNames::get_singleton();

	copy_param(src, dst, sn.u_voxel_normalmap_atlas);
	copy_param(src, dst, sn.u_voxel_cell_lookup);
	copy_param(src, dst, sn.u_voxel_virtual_texture_offset_scale);
	copy_param(src, dst, sn.u_voxel_cell_size);
	copy_param(src, dst, sn.u_voxel_virtual_texture_fade);
	copy_param(src, dst, sn.u_transition_mask);
	copy_param(src, dst, sn.u_lod_fade);
	copy_param(src, dst, sn.u_voxel_lod_info);
}

} // namespace

void VoxelLodTerrain::ApplyMeshUpdateTask::run(TimeSpreadTaskContext &ctx) {
	if (!VoxelEngine::get_singleton().is_volume_valid(volume_id)) {
		// The node can have been destroyed while this task was still pending
		ZN_PRINT_VERBOSE("Cancelling ApplyMeshUpdateTask, volume_id is invalid");
		return;
	}

	StdUnorderedMap<Vector3i, RefCount> &queued_tasks_in_lod = self->_queued_main_thread_mesh_updates[data.lod];
	auto it = queued_tasks_in_lod.find(data.position);
	if (it != queued_tasks_in_lod.end()) {
		RefCount &count = it->second;
		count.remove();
		if (count.get() > 0) {
			// This is not the only main thread task queued for this block.
			// Cancel it to avoid buildup.
			return;
		}
		queued_tasks_in_lod.erase(it);
	}

	self->apply_mesh_update(data);
}

VoxelLodTerrain::VoxelLodTerrain() {
	// Note: don't do anything heavy in the constructor.
	// Godot may create and destroy dozens of instances of all node types on startup,
	// due to how ClassDB gets its default values.

	ZN_PRINT_VERBOSE("Construct VoxelLodTerrain");

	_data = make_shared_instance<VoxelData>();
	_update_data = make_shared_instance<VoxelLodTerrainUpdateData>();
	_update_data->task_is_complete = true;
	_streaming_dependency = make_shared_instance<StreamingDependency>();
	_meshing_dependency = make_shared_instance<MeshingDependency>();

	set_notify_transform(true);

	// Doing this to setup the defaults
	set_process_callback(_process_callback);

	// Infinite by default
	_data->set_bounds(Box3i::from_center_extents(Vector3i(), Vector3iUtil::create(constants::MAX_VOLUME_EXTENT)));

	// Mesh updates are spread over frames by scheduling them in a task runner of VoxelEngine,
	// but instead of using a reception buffer we use a callback,
	// because this kind of task scheduling would otherwise delay the update by 1 frame
	VoxelEngine::VolumeCallbacks callbacks;
	callbacks.data = this;
	callbacks.mesh_output_callback = [](void *cb_data, VoxelEngine::BlockMeshOutput &ob) {
		VoxelLodTerrain *self = reinterpret_cast<VoxelLodTerrain *>(cb_data);
		ApplyMeshUpdateTask *task = ZN_NEW(ApplyMeshUpdateTask);
		task->volume_id = self->get_volume_id();
		task->self = self;
		task->data = std::move(ob);
		VoxelEngine::get_singleton().push_main_thread_time_spread_task(task);

		// If two tasks are queued for the same mesh, cancel the old ones.
		// This is for cases where creating the mesh is slower than the speed at which it is generated,
		// which can cause a buildup that never seems to stop.
		// This is at the expense of holes appearing until all tasks are done.
		StdUnorderedMap<Vector3i, RefCount> &queued_tasks_in_lod = self->_queued_main_thread_mesh_updates[ob.lod];
		auto p = queued_tasks_in_lod.insert({ ob.position, RefCount(1) });
		if (!p.second) {
			p.first->second.add();
		}
	};
	callbacks.data_output_callback = [](void *cb_data, VoxelEngine::BlockDataOutput &ob) {
		VoxelLodTerrain *self = reinterpret_cast<VoxelLodTerrain *>(cb_data);
		self->apply_data_block_response(ob);
	};
	callbacks.detail_texture_output_callback = [](void *cb_data, VoxelEngine::BlockDetailTextureOutput &ob) {
		VoxelLodTerrain *self = reinterpret_cast<VoxelLodTerrain *>(cb_data);
		self->apply_detail_texture_update(ob);
	};

	_volume_id = VoxelEngine::get_singleton().add_volume(callbacks);
	// VoxelEngine::get_singleton().set_volume_octree_lod_distance(_volume_id, get_lod_distance());

	// TODO Being able to set a LOD smaller than the stream is probably a bad idea,
	// Because it prevents edits from propagating up to the last one, they will be left out of sync
	set_lod_count(4);

	set_lod_distance(48.f);
	set_secondary_lod_distance(48.f);
}

VoxelLodTerrain::~VoxelLodTerrain() {
	ZN_PRINT_VERBOSE("Destroy VoxelLodTerrain");
	abort_async_edits();
	_streaming_dependency->valid = false;
	_meshing_dependency->valid = false;
	VoxelEngine::get_singleton().remove_volume(_volume_id);
	// Instancer can take care of itself
}

Ref<Material> VoxelLodTerrain::get_material() const {
	return _material;
}

inline int encode_lod_info_for_shader_uniform(int lod_index, int lod_count) {
	return lod_index | (lod_count << 8);
}

void VoxelLodTerrain::set_material(Ref<Material> p_material) {
	if (_material == p_material) {
		return;
	}

	// TODO Update existing block surfaces
	_material = p_material;

	Ref<ShaderMaterial> shader_material = p_material;
	const unsigned int lod_count = get_lod_count();

#ifdef TOOLS_ENABLED
	// Create a fork of the default shader if a new empty ShaderMaterial is assigned
	if (Engine::get_singleton()->is_editor_hint()) {
		if (shader_material.is_valid() && shader_material->get_shader().is_null() && _mesher.is_valid()) {
			Ref<ShaderMaterial> default_sm = _mesher->get_default_lod_material();
			if (default_sm.is_valid()) {
				Ref<Shader> default_shader = default_sm->get_shader();
				ZN_ASSERT_RETURN(default_shader.is_valid());
				Ref<Shader> shader_copy = default_shader->duplicate();
				shader_material->set_shader(shader_copy);
			}
		}

		update_configuration_warnings();
	}
#endif

	update_shader_material_pool_template();

	{
		// Detect presence of lod_index usage in the shader
		Span<const StringName> uniforms = _shader_material_pool.get_cached_shader_uniforms();
		_material_uses_lod_info = contains(uniforms, VoxelStringNames::get_singleton().u_voxel_lod_info);
	}

	// TODO Update when shader changes?
	// TODO Update when material changes?

	// Update existing meshes
	if (shader_material.is_valid() && _shader_material_pool.get_template().is_valid()) {
		for (unsigned int lod_index = 0; lod_index < lod_count; ++lod_index) {
			VoxelMeshMap<VoxelMeshBlockVLT> &map = _mesh_maps_per_lod[lod_index];

			map.for_each_block([this, lod_index, lod_count](VoxelMeshBlockVLT &block) { //
				if (!block.has_mesh()) {
					// No visuals loaded (collision only?)
					return;
				}
				Ref<ShaderMaterial> sm = _shader_material_pool.allocate();
				Ref<ShaderMaterial> prev_material = block.get_shader_material();
				if (prev_material.is_valid()) {
					ZN_ASSERT_RETURN(sm.is_valid());
					// Each block can have specific shader parameters so we have to keep them
					copy_vlt_block_params(**prev_material, **sm);
				}
				// Do after copy, because otherwise it would be overwritten by default value
				if (_material_uses_lod_info) {
					sm->set_shader_parameter(
							VoxelStringNames::get_singleton().u_voxel_lod_info,
							encode_lod_info_for_shader_uniform(lod_index, lod_count)
					);
				}
				block.set_shader_material(sm);
			});
		}

	} else {
		// The material isn't ShaderMaterial, fallback. Will probably not work correctly with transition meshes
		for (unsigned int lod_index = 0; lod_index < lod_count; ++lod_index) {
			VoxelMeshMap<VoxelMeshBlockVLT> &map = _mesh_maps_per_lod[lod_index];

			map.for_each_block([&p_material](VoxelMeshBlockVLT &block) { //
				if (!block.has_mesh()) {
					// No visuals loaded (collision only?)
					return;
				}
				block.set_shader_material(Ref<ShaderMaterial>());

				Ref<Mesh> mesh = block.get_mesh();
				if (mesh.is_valid()) {
					const int surface_count = mesh->get_surface_count();
					for (int surface_index = 0; surface_index < surface_count; ++surface_index) {
						mesh->surface_set_material(surface_index, p_material);
					}
				}
			});
		}
	}
}

unsigned int VoxelLodTerrain::get_data_block_size() const {
	return _data->get_block_size();
}

unsigned int VoxelLodTerrain::get_data_block_size_pow2() const {
	return _data->get_block_size_po2();
}

unsigned int VoxelLodTerrain::get_mesh_block_size_pow2() const {
	return _update_data->settings.mesh_block_size_po2;
}

unsigned int VoxelLodTerrain::get_mesh_block_size() const {
	return 1 << _update_data->settings.mesh_block_size_po2;
}

void VoxelLodTerrain::set_stream(Ref<VoxelStream> p_stream) {
	if (p_stream == get_stream()) {
		return;
	}

	_data->set_stream(p_stream);

	StreamingDependency::reset(_streaming_dependency, p_stream, get_generator());

#ifdef TOOLS_ENABLED
	if (p_stream.is_valid()) {
		if (Engine::get_singleton()->is_editor_hint()) {
			Ref<Script> stream_script = p_stream->get_script();
			if (stream_script.is_valid()) {
				// Safety check. It's too easy to break threads by making a script reload.
				// You can turn it back on, but be careful.
				_update_data->settings.run_stream_in_editor = false;
				notify_property_list_changed();
			}
		}
	}
#endif

	_on_stream_params_changed();
}

Ref<VoxelStream> VoxelLodTerrain::get_stream() const {
	return _data->get_stream();
}

void VoxelLodTerrain::set_generator(Ref<VoxelGenerator> p_generator) {
	if (p_generator == get_generator()) {
		return;
	}

	_data->set_generator(p_generator);

	MeshingDependency::reset(_meshing_dependency, _mesher, p_generator);
	StreamingDependency::reset(_streaming_dependency, get_stream(), p_generator);

#ifdef TOOLS_ENABLED
	if (p_generator.is_valid()) {
		if (Engine::get_singleton()->is_editor_hint()) {
			Ref<Script> generator_script = p_generator->get_script();
			if (generator_script.is_valid()) {
				// Safety check. It's too easy to break threads by making a script reload.
				// You can turn it back on, but be careful.
				_update_data->settings.run_stream_in_editor = false;
				notify_property_list_changed();
			}
		}
	}
#endif

	_on_stream_params_changed();
}

Ref<VoxelGenerator> VoxelLodTerrain::get_generator() const {
	return _data->get_generator();
}

void VoxelLodTerrain::_on_gi_mode_changed() {
	const GeometryInstance3D::GIMode gi_mode = get_gi_mode();
	for (unsigned int lod_index = 0; lod_index < _update_data->state.lods.size(); ++lod_index) {
		_mesh_maps_per_lod[lod_index].for_each_block([gi_mode](VoxelMeshBlockVLT &block) { //
			block.set_gi_mode(gi_mode);
		});
	}
}

void VoxelLodTerrain::_on_shadow_casting_changed() {
	const RenderingServer::ShadowCastingSetting mode = RenderingServer::ShadowCastingSetting(get_shadow_casting());
	for (unsigned int lod_index = 0; lod_index < _update_data->state.lods.size(); ++lod_index) {
		_mesh_maps_per_lod[lod_index].for_each_block([mode](VoxelMeshBlockVLT &block) { //
			block.set_shadow_casting(mode);
		});
	}
}

void VoxelLodTerrain::_on_render_layers_mask_changed() {
	const int mask = get_render_layers_mask();
	for (unsigned int lod_index = 0; lod_index < _update_data->state.lods.size(); ++lod_index) {
		_mesh_maps_per_lod[lod_index].for_each_block([mask](VoxelMeshBlockVLT &block) { //
			block.set_render_layers_mask(mask);
		});
	}
}

void VoxelLodTerrain::update_shader_material_pool_template() {
	Ref<ShaderMaterial> shader_material = _material;
	if (_material.is_null() && _mesher.is_valid()) {
		shader_material = _mesher->get_default_lod_material();
	}
	_shader_material_pool.set_template(shader_material);
}

void VoxelLodTerrain::set_mesher(Ref<VoxelMesher> p_mesher) {
	if (_mesher == p_mesher) {
		return;
	}

	stop_updater();

	_mesher = p_mesher;

	update_shader_material_pool_template();

	MeshingDependency::reset(_meshing_dependency, _mesher, get_generator());

	if (_mesher.is_valid()) {
		start_updater();
		remesh_all_blocks();
	}

	update_configuration_warnings();
}

Ref<VoxelMesher> VoxelLodTerrain::get_mesher() const {
	return _mesher;
}

void VoxelLodTerrain::_on_stream_params_changed() {
	stop_streamer();
	stop_updater();

	Ref<VoxelStream> stream = get_stream();

	if (stream.is_valid()) {
		// const int stream_block_size_po2 = _stream->get_block_size_po2();
		//_set_block_size_po2(stream_block_size_po2);

		// TODO We have to figure out streams that have a LOD requirement
		// const int stream_lod_count = _stream->get_lod_count();
		// _set_lod_count(min(stream_lod_count, get_lod_count()));

		if (is_full_load_mode_enabled() && !stream->supports_loading_all_blocks()) {
			ERR_PRINT("The chosen stream does not supports loading all blocks. Full load mode cannot be used.");
			_update_data->wait_for_end_of_task();
			_data->set_streaming_enabled(true);
#ifdef TOOLS_ENABLED
			notify_property_list_changed();
#endif
		}
	}

	reset_maps();
	// TODO Size other than 16 is not really supported though.
	// also this code isn't right, it doesn't update the other lods
	//_data->lods[0].map.create(p_block_size_po2, 0);

	Ref<VoxelGenerator> generator = get_generator();

	if ((stream.is_valid() || generator.is_valid()) &&
		(Engine::get_singleton()->is_editor_hint() == false || _update_data->settings.run_stream_in_editor)) {
		start_streamer();
		start_updater();
	}

	_update_data->wait_for_end_of_task();
	_update_data->state.octree_streaming.force_update_octrees_next_update = true;

	// The whole map might change, so make all area dirty
	const unsigned int lod_count = get_lod_count();
	for (unsigned int i = 0; i < lod_count; ++i) {
		VoxelLodTerrainUpdateData::Lod &lod = _update_data->state.lods[i];
		lod.last_view_distance_data_blocks = 0;
		lod.last_view_distance_mesh_blocks = 0;
	}

	update_configuration_warnings();
}

void VoxelLodTerrain::set_mesh_block_size(unsigned int mesh_block_size) {
	// Mesh block size cannot be smaller than data block size, for now
	mesh_block_size = math::clamp(mesh_block_size, get_data_block_size(), constants::MAX_BLOCK_SIZE);

	// Only these sizes are allowed at the moment. This stuff is still not supported in a generic way yet,
	// some code still exploits the fact it's a multiple of data block size, for performance
	unsigned int po2;
	switch (mesh_block_size) {
		case 16:
			po2 = 4;
			break;
		case 32:
			po2 = 5;
			break;
		default:
			mesh_block_size = 16;
			po2 = 4;
			break;
	}
	if (mesh_block_size == get_mesh_block_size()) {
		return;
	}

	reset_mesh_maps();

	//_update_data->wait_for_end_of_task(); // Done by reset_mesh_maps()
	ZN_ASSERT(_update_data->task_is_complete);
	_update_data->settings.mesh_block_size_po2 = po2;
	_update_data->state.octree_streaming.force_update_octrees_next_update = true;

	// Doing this after because `on_mesh_block_exit` may use the old size
	if (_instancer != nullptr) {
		_instancer->set_mesh_block_size_po2(mesh_block_size);
	}

	// Update voxel bounds because block size change can affect octree size
	set_voxel_bounds(_data->get_bounds());
}

void VoxelLodTerrain::set_full_load_mode_enabled(bool enabled) {
	const bool streaming_enabled = !enabled;
	if (streaming_enabled != _data->is_streaming_enabled()) {
		_update_data->wait_for_end_of_task();
		//_update_data->settings.full_load_mode = enabled;
		_data->set_streaming_enabled(streaming_enabled);
		_update_data->state.octree_streaming.force_update_octrees_next_update = true;
		_on_stream_params_changed();
	}
}

bool VoxelLodTerrain::is_full_load_mode_enabled() const {
	return !_data->is_streaming_enabled();
}

void VoxelLodTerrain::set_threaded_update_enabled(bool enabled) {
	if (enabled != _threaded_update_enabled) {
		if (_threaded_update_enabled) {
			_update_data->wait_for_end_of_task();
		}
		_threaded_update_enabled = enabled;
	}
}

bool VoxelLodTerrain::is_threaded_update_enabled() const {
	return _threaded_update_enabled;
}

void VoxelLodTerrain::set_mesh_block_visual_active(
		VoxelMeshBlockVLT &block,
		bool active,
		bool with_fading,
		unsigned int lod_index
) {
	if (block.visual_active == active) {
		return;
	}

	// TODO Shouldn't we switch colliders with `active` instead of `visible`?
	block.visual_active = active;

	if (!with_fading) {
		block.set_visible(active);

		// Cancel fading if already in progress
		if (block.fading_state != VoxelMeshBlockVLT::FADING_NONE) {
			block.fading_state = VoxelMeshBlockVLT::FADING_NONE;

			_fading_blocks_per_lod[lod_index].erase(block.position);

			Ref<ShaderMaterial> mat = block.get_shader_material();
			if (mat.is_valid()) {
				mat->set_shader_parameter(VoxelStringNames::get_singleton().u_lod_fade, Vector2(0.0, 0.0));
			}

		} else if (active && _lod_fade_duration > 0.f) {
			// WHen LOD fade is enabled, it is possible that a block is disabled with a fade out, but later has to be
			// enabled without a fade-in (because behind the camera for example). In this case we have to reset the
			// parameter. Otherwise, it would be active but invisible due to still being faded out.
			Ref<ShaderMaterial> mat = block.get_shader_material();
			if (mat.is_valid()) {
				mat->set_shader_parameter(VoxelStringNames::get_singleton().u_lod_fade, Vector2(0.0, 0.0));
			}
		}

		return;
	}

	VoxelMeshBlockVLT::FadingState fading_state;
	// Initial progress has to be set too because it sometimes happens that a LOD must appear before its parent
	// finished fading in. So the parent will have to fade out from solid with the same duration.
	float initial_progress;
	if (active) {
		block.set_visible(true);
		fading_state = VoxelMeshBlockVLT::FADING_IN;
		initial_progress = 0.f;
	} else {
		fading_state = VoxelMeshBlockVLT::FADING_OUT;
		initial_progress = 1.f;
	}

	if (block.fading_state != fading_state) {
		if (block.fading_state == VoxelMeshBlockVLT::FADING_NONE) {
			StdMap<Vector3i, VoxelMeshBlockVLT *> &fading_blocks = _fading_blocks_per_lod[lod_index];
			// Must not have duplicates
			ERR_FAIL_COND(fading_blocks.find(block.position) != fading_blocks.end());
			fading_blocks.insert({ block.position, &block });
		}
		block.fading_state = fading_state;
		block.fading_progress = initial_progress;
	}
}

// Marks intersecting blocks in the area as modified, updates LODs and schedules remeshing.
// The provided box must be at LOD0 coordinates.
void VoxelLodTerrain::post_edit_area(Box3i p_box, bool update_mesh) {
	ZN_PROFILE_SCOPE();
	{
		MutexLock lock(_update_data->state.edit_notifications.mutex);
		_data->mark_area_modified(p_box, &_update_data->state.edit_notifications.edited_blocks_lod0, update_mesh);
		_update_data->state.edit_notifications.edited_voxel_areas_lod0.push_back(p_box);
	}

#ifdef TOOLS_ENABLED
	if (debug_is_draw_enabled() && debug_get_draw_flag(DEBUG_DRAW_EDIT_BOXES)) {
		_debug_edit_items.push_back({ p_box, DebugEditItem::LINGER_FRAMES });
	}
#endif

	if (_instancer != nullptr && update_mesh) {
		_instancer->on_area_edited(p_box);
	}
}

void VoxelLodTerrain::post_edit_modifiers(Box3i p_voxel_box) {
	// clear_cached_blocks_in_voxel_area(*_data, p_voxel_box);
	_data->clear_cached_blocks_in_voxel_area(p_voxel_box);
	// Not sure if it is worth re-caching these blocks. We may see about that in the future if performance is an issue.

	MutexLock lock(_update_data->state.changed_generated_areas_mutex);
	_update_data->state.changed_generated_areas.push_back(p_voxel_box);

#ifdef TOOLS_ENABLED
	if (debug_is_draw_enabled() && debug_get_draw_flag(DEBUG_DRAW_EDIT_BOXES)) {
		_debug_edit_items.push_back({ p_voxel_box, DebugEditItem::LINGER_FRAMES });
	}
#endif
}

void VoxelLodTerrain::push_async_edit(IThreadedTask *task, Box3i box, std::shared_ptr<AsyncDependencyTracker> tracker) {
	CRASH_COND(task == nullptr);
	CRASH_COND(tracker == nullptr);

	VoxelLodTerrainUpdateData::AsyncEdit e;
	e.box = box;
	e.task = task;
	e.task_tracker = tracker;

	VoxelLodTerrainUpdateData::State &state = _update_data->state;
	MutexLock lock(state.pending_async_edits_mutex);
	state.pending_async_edits.push_back(e);
}

Ref<VoxelTool> VoxelLodTerrain::get_voxel_tool() {
	VoxelToolLodTerrain *vt = memnew(VoxelToolLodTerrain(this));
	// Set to most commonly used channel on this kind of terrain
	vt->set_channel(VoxelBuffer::CHANNEL_SDF);
	return Ref<VoxelTool>(vt);
}

int VoxelLodTerrain::get_view_distance() const {
	return _update_data->settings.view_distance_voxels;
}

// TODO Needs to be clamped dynamically, to avoid the user accidentally setting blowing up memory.
// It used to be clamped to a hardcoded value, but now it may depend on LOD count and boundaries
void VoxelLodTerrain::set_view_distance(int p_distance_in_voxels) {
	ERR_FAIL_COND(p_distance_in_voxels <= 0);
	// Note: this is a hint distance, the terrain will attempt to have this radius filled with loaded voxels.
	// It is possible for blocks to still load beyond that distance.
	_update_data->wait_for_end_of_task();
	_update_data->settings.view_distance_voxels = p_distance_in_voxels;
	_update_data->state.octree_streaming.force_update_octrees_next_update = true;
}

void VoxelLodTerrain::start_updater() {
	Ref<VoxelMesherBlocky> blocky_mesher = _mesher;
	if (blocky_mesher.is_valid()) {
		Ref<VoxelBlockyLibraryBase> library = blocky_mesher->get_library();
		if (library.is_valid()) {
			// TODO Any way to execute this function just after the TRES resource loader has finished to load?
			// VoxelLibrary should be baked ahead of time, like MeshLibrary
			library->bake();
		}
	}
}

void VoxelLodTerrain::stop_updater() {
	// Invalidate pending tasks
	MeshingDependency::reset(_meshing_dependency, _mesher, get_generator());
	// VoxelEngine::get_singleton().set_volume_mesher(_volume_id, Ref<VoxelMesher>());

	// TODO We can still receive a few mesh delayed mesh updates after this. Is it a problem?
	//_reception_buffers.mesh_output.clear();

	_update_data->wait_for_end_of_task();

	for (unsigned int i = 0; i < _update_data->state.lods.size(); ++i) {
		VoxelLodTerrainUpdateData::Lod &lod = _update_data->state.lods[i];

		for (VoxelLodTerrainUpdateData::MeshToUpdate &mtu : lod.mesh_blocks_pending_update) {
			if (mtu.cancellation_token.is_valid()) {
				mtu.cancellation_token.cancel();
			}
		}
		lod.mesh_blocks_pending_update.clear();

		for (auto it = lod.mesh_map_state.map.begin(); it != lod.mesh_map_state.map.end(); ++it) {
			VoxelLodTerrainUpdateData::MeshBlockState &mesh_block = it->second;
			if (mesh_block.state == VoxelLodTerrainUpdateData::MESH_UPDATE_SENT) {
				mesh_block.state = VoxelLodTerrainUpdateData::MESH_UPDATE_NOT_SENT;
			}
			// We cleared the list so we may clear this index
			mesh_block.update_list_index = -1;
		}
	}
}

void VoxelLodTerrain::start_streamer() {
	if (is_full_load_mode_enabled()) {
		if (get_stream().is_valid()) {
			// TODO May want to defer this to be sure it's not done multiple times.
			// This would be a side-effect of setting properties one by one, either by scene loader or by script

			ZN_PRINT_VERBOSE(format("Request all blocks for volume {}", _volume_id));
			ZN_ASSERT(_streaming_dependency != nullptr);

			_data->set_full_load_completed(false);

			LoadAllBlocksDataTask *task = ZN_NEW(LoadAllBlocksDataTask);
			task->volume_id = _volume_id;
			task->stream_dependency = _streaming_dependency;
			task->data = _data;

			VoxelEngine::get_singleton().push_async_io_task(task);

		} else {
			_data->set_full_load_completed(true);
		}
	}
}

void VoxelLodTerrain::stop_streamer() {
	_update_data->wait_for_end_of_task();

	for (unsigned int i = 0; i < _update_data->state.lods.size(); ++i) {
		VoxelLodTerrainUpdateData::Lod &lod = _update_data->state.lods[i];
		lod.loading_blocks.clear();

		lod.quick_reloading_blocks.clear();
		lod.unloaded_saving_blocks.clear();
	}

	//_reception_buffers.data_output.clear();
}

void VoxelLodTerrain::set_lod_distance(float p_lod_distance) {
	if (p_lod_distance == _update_data->settings.lod_distance) {
		return;
	}

	_update_data->wait_for_end_of_task();

	// Distance must be greater than a threshold,
	// otherwise lods will decimate too fast and it will look messy
	const float lod_distance =
			math::clamp(p_lod_distance, constants::MINIMUM_LOD_DISTANCE, constants::MAXIMUM_LOD_DISTANCE);
	_update_data->settings.lod_distance = lod_distance;
	_update_data->state.octree_streaming.force_update_octrees_next_update = true;
	// VoxelEngine::get_singleton().set_volume_octree_lod_distance(_volume_id, get_lod_distance());

	if (_instancer != nullptr) {
		_instancer->update_mesh_lod_distances_from_parent();
	}
}

float VoxelLodTerrain::get_lod_distance() const {
	return _update_data->settings.lod_distance;
}

void VoxelLodTerrain::set_secondary_lod_distance(float p_lod_distance) {
	if (p_lod_distance == _update_data->settings.secondary_lod_distance) {
		return;
	}

	_update_data->wait_for_end_of_task();

	// Distance must be greater than a threshold,
	// otherwise lods will decimate too fast and it will look messy
	const float secondary_lod_distance =
			math::clamp(p_lod_distance, constants::MINIMUM_LOD_DISTANCE, constants::MAXIMUM_LOD_DISTANCE);
	_update_data->settings.secondary_lod_distance = secondary_lod_distance;
	_update_data->state.octree_streaming.force_update_octrees_next_update = true;
	// VoxelEngine::get_singleton().set_volume_octree_lod_distance(_volume_id, get_lod_distance());

	if (_instancer != nullptr) {
		_instancer->update_mesh_lod_distances_from_parent();
	}
}

float VoxelLodTerrain::get_secondary_lod_distance() const {
	return _update_data->settings.secondary_lod_distance;
}

void VoxelLodTerrain::get_lod_distances(Span<float> distances) {
	// Get the distances in local coordinates where each LOD ends (not accounting for max view distance extension).
	// Note that due to chunking adjustments, this may not be fully accurate. Actual chunks can appear further away.
	// Initially used for VoxelInstancer.

	ZN_ASSERT_RETURN(distances.size() > 0);

	const VoxelLodTerrainUpdateData::Settings &settings = _update_data->settings;
	const int lod_count = math::min(get_lod_count(), static_cast<int>(distances.size()));

	distances[0] = settings.lod_distance;

	if (settings.streaming_system == VoxelLodTerrainUpdateData::STREAMING_SYSTEM_LEGACY_OCTREE) {
		for (int lod_index = 1; lod_index < lod_count; ++lod_index) {
			distances[lod_index] = settings.lod_distance;
		}

	} else {
		for (int lod_index = 1; lod_index < lod_count; ++lod_index) {
			distances[lod_index] = settings.lod_distance + settings.secondary_lod_distance * (1 << lod_index);
		}
	}
}

void VoxelLodTerrain::set_lod_count(int p_lod_count) {
	ERR_FAIL_COND(p_lod_count >= (int)constants::MAX_LOD);
	ERR_FAIL_COND(p_lod_count < 1);

	if (get_lod_count() != p_lod_count) {
		_set_lod_count(p_lod_count);
	}
}

void VoxelLodTerrain::_set_lod_count(int p_lod_count) {
	CRASH_COND(p_lod_count >= (int)constants::MAX_LOD);
	CRASH_COND(p_lod_count < 1);

	_update_data->wait_for_end_of_task();

	_data->set_lod_count(p_lod_count);
	_update_data->state.octree_streaming.force_update_octrees_next_update = true;

	LodOctree::NoDestroyAction nda;

	StdMap<Vector3i, VoxelLodTerrainUpdateData::OctreeItem> &octrees = _update_data->state.octree_streaming.lod_octrees;
	for (auto it = octrees.begin(); it != octrees.end(); ++it) {
		VoxelLodTerrainUpdateData::OctreeItem &item = it->second;
		item.octree.create(p_lod_count, nda);
	}

	for (unsigned int i = 0; i < _queued_main_thread_mesh_updates.size(); ++i) {
		_queued_main_thread_mesh_updates[i].clear();
	}

	// Not entirely required, but changing LOD count at runtime is rarely needed
	reset_maps();
}

void VoxelLodTerrain::reset_maps() {
	// Clears all blocks and reconfigures maps to account for new LOD count and block sizes

	// Don't reset while streaming, the result can be dirty?
	// CRASH_COND(_stream_thread != nullptr);

	_update_data->wait_for_end_of_task();

	_data->reset_maps();

	abort_async_edits();

	reset_mesh_maps();
}

void VoxelLodTerrain::reset_mesh_maps() {
	_update_data->wait_for_end_of_task();

	const unsigned int lod_count = get_lod_count();
	VoxelLodTerrainUpdateData::State &state = _update_data->state;

	for (unsigned int lod_index = 0; lod_index < state.lods.size(); ++lod_index) {
		VoxelLodTerrainUpdateData::Lod &lod = state.lods[lod_index];
		VoxelMeshMap<VoxelMeshBlockVLT> &mesh_map = _mesh_maps_per_lod[lod_index];

		if (_instancer != nullptr) {
			// Unload instances
			VoxelInstancer *instancer = _instancer;
			mesh_map.for_each_block([lod_index, instancer](VoxelMeshBlockVLT &block) {
				instancer->on_mesh_block_exit(block.position, lod_index);
			});
		}

		// mesh_map.for_each_block(BeforeUnloadMeshAction{ _shader_material_pool });

		// Instance new maps if we have more lods, or clear them otherwise
		if (lod_index < lod_count) {
			mesh_map.clear();
			// Reset view distance cache so blocks will be re-entered due to the difference
			lod.last_view_distance_data_blocks = 0;
			lod.last_view_distance_mesh_blocks = 0;
		} else {
			mesh_map.clear();
		}

		lod.mesh_map_state.map.clear();

		// Clear temporal lists
		lod.mesh_blocks_to_activate_visuals.clear();
		lod.mesh_blocks_to_deactivate_visuals.clear();
		lod.mesh_blocks_to_activate_collision.clear();
		lod.mesh_blocks_to_deactivate_collision.clear();
		lod.mesh_blocks_to_unload.clear();
		lod.mesh_blocks_to_update_transitions.clear();

		_deferred_collision_updates_per_lod[lod_index].clear();
	}

	// Reset LOD octrees
	LodOctree::NoDestroyAction nda;
	for (StdMap<Vector3i, VoxelLodTerrainUpdateData::OctreeItem>::iterator it =
				 state.octree_streaming.lod_octrees.begin();
		 it != state.octree_streaming.lod_octrees.end();
		 ++it) {
		VoxelLodTerrainUpdateData::OctreeItem &item = it->second;
		item.octree.create(lod_count, nda);
	}

	// Reset previous state caches to force rebuilding the view area
	state.octree_streaming.last_octree_region_box = Box3i();
	state.octree_streaming.lod_octrees.clear();
	// No need to care about refcounts, we drop everything anyways. Will pair it back on next process.
	state.clipbox_streaming.paired_viewers.clear();
	state.clipbox_streaming.loaded_data_blocks.clear();
	state.clipbox_streaming.loaded_mesh_blocks.clear();
	state.clipbox_streaming.updated_mesh_blocks.clear();
}

int VoxelLodTerrain::get_lod_count() const {
	return _data->get_lod_count();
}

void VoxelLodTerrain::set_generate_collisions(bool enabled) {
	_update_data->settings.collision_enabled = enabled;
}

bool VoxelLodTerrain::get_generate_collisions() const {
	return _update_data->settings.collision_enabled;
}

void VoxelLodTerrain::set_collision_lod_count(int lod_count) {
	ERR_FAIL_COND(lod_count < 0);
	_collision_lod_count = static_cast<unsigned int>(math::min(lod_count, get_lod_count()));
}

int VoxelLodTerrain::get_collision_lod_count() const {
	return _collision_lod_count;
}

void VoxelLodTerrain::set_collision_layer(int layer) {
	const unsigned int lod_count = get_lod_count();

	_collision_layer = layer;
	for (unsigned int lod_index = 0; lod_index < lod_count; ++lod_index) {
		VoxelMeshMap<VoxelMeshBlockVLT> &mesh_map = _mesh_maps_per_lod[lod_index];
		mesh_map.for_each_block([layer](VoxelMeshBlockVLT &block) { //
			block.set_collision_layer(layer);
		});
	}
}

int VoxelLodTerrain::get_collision_layer() const {
	return _collision_layer;
}

void VoxelLodTerrain::set_collision_mask(int mask) {
	const unsigned int lod_count = get_lod_count();

	_collision_mask = mask;
	for (unsigned int lod_index = 0; lod_index < lod_count; ++lod_index) {
		VoxelMeshMap<VoxelMeshBlockVLT> &mesh_map = _mesh_maps_per_lod[lod_index];
		mesh_map.for_each_block([mask](VoxelMeshBlockVLT &block) { //
			block.set_collision_mask(mask);
		});
	}
}

int VoxelLodTerrain::get_collision_mask() const {
	return _collision_mask;
}

void VoxelLodTerrain::set_collision_margin(float margin) {
	const unsigned int lod_count = get_lod_count();

	_collision_margin = margin;
	for (unsigned int lod_index = 0; lod_index < lod_count; ++lod_index) {
		VoxelMeshMap<VoxelMeshBlockVLT> &mesh_map = _mesh_maps_per_lod[lod_index];
		mesh_map.for_each_block([margin](VoxelMeshBlockVLT &block) { //
			block.set_collision_margin(margin);
		});
	}
}

float VoxelLodTerrain::get_collision_margin() const {
	return _collision_margin;
}

int VoxelLodTerrain::get_data_block_region_extent() const {
	return VoxelEngine::get_octree_lod_block_region_extent(_update_data->settings.lod_distance, get_data_block_size());
}

int VoxelLodTerrain::get_mesh_block_region_extent() const {
	return VoxelEngine::get_octree_lod_block_region_extent(_update_data->settings.lod_distance, get_mesh_block_size());
}

Vector3i VoxelLodTerrain::voxel_to_data_block_position(Vector3 vpos, int lod_index) const {
	ERR_FAIL_COND_V(lod_index < 0, Vector3i());
	ERR_FAIL_COND_V(lod_index >= get_lod_count(), Vector3i());
	const Vector3i bpos = _data->voxel_to_block(math::floor_to_int(vpos)) >> lod_index;
	return bpos;
}

Vector3i VoxelLodTerrain::voxel_to_mesh_block_position(Vector3 vpos, int lod_index) const {
	ERR_FAIL_COND_V(lod_index < 0, Vector3i());
	ERR_FAIL_COND_V(lod_index >= get_lod_count(), Vector3i());
	const unsigned int mesh_block_size_po2 = _update_data->settings.mesh_block_size_po2;
	const Vector3i bpos = (math::floor_to_int(vpos) >> mesh_block_size_po2) >> lod_index;
	return bpos;
}

void VoxelLodTerrain::set_process_callback(ProcessCallback mode) {
	_process_callback = mode;
	set_process(_process_callback == PROCESS_CALLBACK_IDLE);
	set_physics_process(_process_callback == PROCESS_CALLBACK_PHYSICS);
}

void VoxelLodTerrain::_notification(int p_what) {
	switch (p_what) {
		// TODO Should use NOTIFICATION_INTERNAL_PROCESS instead?
		case NOTIFICATION_PROCESS:
			if (_process_callback == PROCESS_CALLBACK_IDLE) {
				// Can't do that in enter tree because Godot is "still setting up children".
				// Can't do that in ready either because Godot says node state is locked.
				// This hack is quite miserable.
				VoxelEngineUpdater::ensure_existence(get_tree());
				process(get_process_delta_time());
			}
			break;

		// TODO Should use NOTIFICATION_INTERNAL_PHYSICS_PROCESS instead?
		case NOTIFICATION_PHYSICS_PROCESS:
			if (_process_callback == PROCESS_CALLBACK_PHYSICS) {
				// Can't do that in enter tree because Godot is "still setting up children".
				// Can't do that in ready either because Godot says node state is locked.
				// This hack is quite miserable.
				VoxelEngineUpdater::ensure_existence(get_tree());
				process(get_physics_process_delta_time());
			}
			break;

#ifdef TOOLS_ENABLED
		case NOTIFICATION_ENTER_TREE:
			// In the editor, auto-configure a default mesher, for convenience.
			// Because Godot has a property hint to automatically instantiate a resource, but if that resource is
			// abstract, it doesn't work... and it cannot be a default value because such practice was deprecated with a
			// warning in Godot 4.
			if (Engine::get_singleton()->is_editor_hint() && !get_mesher().is_valid()) {
				Ref<VoxelMesherTransvoxel> mesher;
				mesher.instantiate();
				set_mesher(mesher);
			}
			break;
#endif

		case NOTIFICATION_EXIT_TREE:
			break;

		case NOTIFICATION_ENTER_WORLD: {
			World3D *world = *get_world_3d();
			VoxelLodTerrainUpdateData::State &state = _update_data->state;
			for (unsigned int lod_index = 0; lod_index < state.lods.size(); ++lod_index) {
				VoxelMeshMap<VoxelMeshBlockVLT> &mesh_map = _mesh_maps_per_lod[lod_index];
				mesh_map.for_each_block([world](VoxelMeshBlockVLT &block) { //
					block.set_world(world);
				});
			}
#ifdef TOOLS_ENABLED
			if (debug_is_draw_enabled()) {
				_debug_renderer.set_world(is_visible_in_tree() ? world : nullptr);
			}
#endif
			// DEBUG
			// set_show_gizmos(true);
		} break;

		case NOTIFICATION_EXIT_WORLD: {
			VoxelLodTerrainUpdateData::State &state = _update_data->state;
			for (unsigned int lod_index = 0; lod_index < state.lods.size(); ++lod_index) {
				VoxelMeshMap<VoxelMeshBlockVLT> &mesh_map = _mesh_maps_per_lod[lod_index];
				mesh_map.for_each_block([](VoxelMeshBlockVLT &block) { //
					block.set_world(nullptr);
				});
			}
#ifdef TOOLS_ENABLED
			_debug_renderer.set_world(nullptr);
#endif
		} break;

		case NOTIFICATION_VISIBILITY_CHANGED: {
			const bool visible = is_visible();
			VoxelLodTerrainUpdateData::State &state = _update_data->state;

			for (unsigned int lod_index = 0; lod_index < state.lods.size(); ++lod_index) {
				VoxelMeshMap<VoxelMeshBlockVLT> &mesh_map = _mesh_maps_per_lod[lod_index];
				mesh_map.for_each_block([visible](VoxelMeshBlockVLT &block) { //
					block.set_parent_visible(visible);
				});
			}

#ifdef TOOLS_ENABLED
			if (debug_is_draw_enabled()) {
				_debug_renderer.set_world(is_visible_in_tree() ? *get_world_3d() : nullptr);
			}
#endif
		} break;

		case NOTIFICATION_TRANSFORM_CHANGED: {
			ZN_PROFILE_SCOPE_NAMED("VoxelLodTerrain::NOTIFICATION_TRANSFORM_CHANGED");

			const Transform3D transform = get_global_transform();
			// VoxelEngine::get_singleton().set_volume_transform(_volume_id, transform);

			if (!is_inside_tree()) {
				// The transform and other properties can be set by the scene loader,
				// before we enter the tree
				return;
			}

			VoxelLodTerrainUpdateData::State &state = _update_data->state;

			for (unsigned int lod_index = 0; lod_index < state.lods.size(); ++lod_index) {
				VoxelMeshMap<VoxelMeshBlockVLT> &mesh_map = _mesh_maps_per_lod[lod_index];
				mesh_map.for_each_block([&transform](VoxelMeshBlockVLT &block) { //
					block.set_parent_transform(transform);
				});
			}

			for (FadingOutMesh &item : _fading_out_meshes) {
				item.mesh_instance.set_transform(transform * Transform3D(Basis(), item.local_position));
			}
		} break;

		default:
			break;
	}
}

Vector3 VoxelLodTerrain::get_local_viewer_pos() const {
	// Pick this by default
	Vector3 pos = _update_data->state.lods[0].last_viewer_data_block_pos << get_data_block_size_pow2();

	// TODO Support for multiple viewers, this is a placeholder implementation
	VoxelEngine::get_singleton().for_each_viewer([&pos](ViewerID id, const VoxelEngine::Viewer &viewer) {
		pos = viewer.world_position;
	});

	const Transform3D world_to_local = get_global_transform().affine_inverse();
	pos = world_to_local.xform(pos);
	return pos;
}

inline bool check_block_sizes(int data_block_size, int mesh_block_size) {
	return (data_block_size == 16 || data_block_size == 32) && (mesh_block_size == 16 || mesh_block_size == 32) &&
			mesh_block_size >= data_block_size;
}

void VoxelLodTerrain::process(float delta) {
	ZN_PROFILE_SCOPE();

	_stats.dropped_block_loads = 0;
	_stats.dropped_block_meshs = 0;

	if (get_lod_count() == 0) {
		// If there isn't a LOD 0, there is nothing to load
		return;
	}

	// TODO It is currently not possible to fully compile those shaders on the fly in a thread.
	// The GLSL functions of VoxelGenerator need to be thread-safe. Compiling should be safe, but getting the source
	// code isn't. VoxelGeneratorGraph's shader generation is not thread-safe, because it accesses its graph.
	if (get_normalmap_use_gpu()) {
		Ref<VoxelGenerator> generator;
		Ref<VoxelGenerator> generator_override = get_normalmap_generator_override();
		if (generator_override.is_valid()) {
			generator = generator_override;
		} else {
			generator = get_generator();
		}
		if (generator.is_valid() && generator->supports_shaders() &&
			generator->get_detail_rendering_shader() == nullptr) {
			generator->compile_shaders();
		}
	}
	if (get_generator_use_gpu()) {
		Ref<VoxelGenerator> generator = get_generator();
		if (generator.is_valid() && generator->supports_shaders() &&
			generator->get_block_rendering_shader() == nullptr) {
			generator->compile_shaders();
		}
	}

	// Get block loading responses
	// Note: if block loading is too fast, this can cause stutters.
	// It should only happen on first load, though.
	// process_block_loading_responses();

	// TODO This could go into time spread tasks too
	process_deferred_collision_updates(VoxelEngine::get_singleton().get_main_thread_time_budget_usec());

#ifdef TOOLS_ENABLED
	if (debug_is_draw_enabled() && is_visible_in_tree()) {
		update_gizmos();
	}
#endif

	if (_update_data->task_is_complete) {
		ZN_PROFILE_SCOPE();

		apply_main_thread_update_tasks();

		// Get viewer location in voxel space
		const Vector3 viewer_pos = get_local_viewer_pos();

		// Copy viewers
		{
			VoxelLodTerrainUpdateData &update_data = *_update_data;
			update_data.viewers.clear();
			VoxelEngine::get_singleton().for_each_viewer(
					[&update_data](ViewerID id, const VoxelEngine::Viewer &viewer) {
						update_data.viewers.push_back({ id, viewer });
					}
			);
		}

		// TODO Optimization: pool tasks instead of allocating?
		VoxelLodTerrainUpdateTask *task = ZN_NEW(VoxelLodTerrainUpdateTask(
				_data,
				_update_data,
				_streaming_dependency,
				_meshing_dependency,
				VoxelEngine::get_singleton().get_shared_viewers_data_from_default_world(),
				viewer_pos,
				_volume_id,
				get_global_transform()
		));

		_update_data->task_is_complete = false;

		if (_threaded_update_enabled) {
			// Schedule task at the end, so it is less likely to have contention with other logic than if it was done at
			// the beginnning of `_process`
			VoxelEngine::get_singleton().push_async_task(task);

		} else {
			ThreadedTaskContext ctx(0, TaskPriority());
			task->run(ctx);
			ZN_DELETE(task);
			apply_main_thread_update_tasks();
		}
	}

	// Do it after we change mesh block states so materials are updated
	process_fading_blocks(delta);
}

void VoxelLodTerrain::apply_main_thread_update_tasks() {
	ZN_PROFILE_SCOPE();
	// Dequeue outputs of the threadable part of the update for actions taking place on the main thread

	CRASH_COND(_update_data->task_is_complete == false);

	VoxelLodTerrainUpdateData::State &state = _update_data->state;

	// Transitions and fading are visual things, in multiplayer servers they won't be used, so we can take a shortcut
	// and use the camera for them.
	const LocalCameraInfo camera = get_local_camera_info();
	const Transform3D volume_transform = get_global_transform();
	const unsigned int lod_count = get_lod_count();

	// Apply quick reloads
	for (unsigned int lod_index = 0; lod_index < lod_count; ++lod_index) {
		VoxelLodTerrainUpdateData::Lod &lod = _update_data->state.lods[lod_index];
		for (const VoxelLodTerrainUpdateData::QuickReloadingBlock &qrb : lod.quick_reloading_blocks) {
			ZN_PROFILE_SCOPE_NAMED("Quick reload");
			VoxelEngine::BlockDataOutput ob{
				VoxelEngine::BlockDataOutput::TYPE_LOADED, //
				qrb.voxels, //
				// TODO This doesn't work with VoxelInstancer because it unloads based on meshes...
				nullptr, //
				qrb.position, //
				static_cast<uint8_t>(lod_index), //
				false, // dropped
				false, // max_lod_hint
				false, // initial_load
				false, // had_instances
				true // had_voxels
			};
			apply_data_block_response(ob);
		}
		lod.quick_reloading_blocks.clear();
	}

	for (unsigned int lod_index = 0; lod_index < lod_count; ++lod_index) {
		VoxelLodTerrainUpdateData::Lod &lod = _update_data->state.lods[lod_index];
		VoxelMeshMap<VoxelMeshBlockVLT> &mesh_map = _mesh_maps_per_lod[lod_index];
		StdUnorderedSet<const VoxelMeshBlockVLT *> activated_visual_blocks;

		const int mesh_block_size = get_mesh_block_size() << lod_index;

		for (unsigned int i = 0; i < lod.mesh_blocks_to_activate_visuals.size(); ++i) {
			const Vector3i bpos = lod.mesh_blocks_to_activate_visuals[i];
			VoxelMeshBlockVLT *block = mesh_map.get_block(bpos);
			// Can be null if there is actually no surface at this location
			if (block == nullptr) {
				continue;
			}
			// ERR_CONTINUE(block == nullptr);
			bool with_fading = false;
			if (_lod_fade_duration > 0.f) {
				const Vector3 block_center = volume_transform.xform(
						to_vec3(block->position * mesh_block_size + Vector3iUtil::create(mesh_block_size / 2))
				);
				// Don't start fading on blocks behind the camera
				with_fading = camera.forward.dot(block_center - camera.position) > 0.0;
			}
			set_mesh_block_visual_active(*block, true, with_fading, lod_index);
			activated_visual_blocks.insert(block);
		}

		for (unsigned int i = 0; i < lod.mesh_blocks_to_deactivate_visuals.size(); ++i) {
			const Vector3i bpos = lod.mesh_blocks_to_deactivate_visuals[i];
			VoxelMeshBlockVLT *block = mesh_map.get_block(bpos);
			// Can be null if there is actually no surface at this location
			if (block == nullptr) {
				continue;
			}
			// ERR_CONTINUE(block == nullptr);
			bool with_fading = false;
			if (_lod_fade_duration > 0.f) {
				const Vector3 block_center = volume_transform.xform(
						to_vec3(block->position * mesh_block_size + Vector3iUtil::create(mesh_block_size / 2))
				);
				// Don't start fading on blocks behind the camera
				with_fading = camera.forward.dot(block_center - camera.position) > 0.0;
			}
			set_mesh_block_visual_active(*block, false, with_fading, lod_index);
		}

		for (const Vector3i bpos : lod.mesh_blocks_to_activate_collision) {
			VoxelMeshBlockVLT *block = mesh_map.get_block(bpos);
			// Can be null if there is actually no surface at this location
			if (block == nullptr) {
				continue;
			}
			block->set_collision_enabled(true);
		}

		for (const Vector3i bpos : lod.mesh_blocks_to_deactivate_collision) {
			VoxelMeshBlockVLT *block = mesh_map.get_block(bpos);
			// Can be null if there is actually no surface at this location
			if (block == nullptr) {
				continue;
			}
			block->set_collision_enabled(false);
		}

		lod.mesh_blocks_to_activate_visuals.clear();
		lod.mesh_blocks_to_deactivate_visuals.clear();
		lod.mesh_blocks_to_activate_collision.clear();
		lod.mesh_blocks_to_deactivate_collision.clear();

		/*
#ifdef DEBUG_ENABLED
		StdUnorderedSet<Vector3i> debug_removed_blocks;
#endif
		*/

		for (const Vector3i bpos : lod.mesh_blocks_to_drop_visual) {
			VoxelMeshBlockVLT *block = mesh_map.get_block(bpos);
			// Can be null if there is actually no surface at this location
			if (block == nullptr) {
				continue;
			}
			block->drop_visuals();
			remove_shader_material_from_block(*block, _shader_material_pool);
			// Also update the state in the threaded representation
			auto it = lod.mesh_map_state.map.find(bpos);
			if (it != lod.mesh_map_state.map.end()) {
				it->second.visual_loaded = false;
			}
			// TODO When moving out of a region that already has collision-only viewers (causing the present visual-only
			// unload), we may want to fade visuals the same way we do when the whole block is removed?
		}
		lod.mesh_blocks_to_drop_visual.clear();

		for (const Vector3i bpos : lod.mesh_blocks_to_drop_collision) {
			VoxelMeshBlockVLT *block = mesh_map.get_block(bpos);
			if (block == nullptr) {
				continue;
			}
			block->drop_collision();
			block->set_collision_enabled(false);
			// TODO Not resetting collision loaded flag? Maybe it's not needed so far? Though for correctess it should?
		}
		lod.mesh_blocks_to_drop_collision.clear();

		for (unsigned int i = 0; i < lod.mesh_blocks_to_unload.size(); ++i) {
			const Vector3i bpos = lod.mesh_blocks_to_unload[i];

			StdMap<Vector3i, VoxelMeshBlockVLT *> &fading_blocks_in_current_lod = _fading_blocks_per_lod[lod_index];
			auto fading_block_it = fading_blocks_in_current_lod.find(bpos);

			if (_lod_fade_duration > 0.f) {
				// Trigger fading out if the block was visible.
				// Since the mesh block is removed from the map, we have to create an independent instance.
				// If we don't do that and the viewer moves quick enough (or has low enough LOD distance), it would
				// cause flickering as removed meshes are not able to fade out when moving away from them (contrary to
				// moving closer to them, because in that case they are not removed, just made invisible).
				// Other approaches could be explored, such as marking the mesh as "pending removal" and actually
				// removing it after a second or two, to allow fading to finish.

				// TODO It may be more efficient to just move the mesh instance from the block we are about to
				// remove, rather than creating another

				const Vector3 block_center = volume_transform.xform(
						to_vec3(bpos * mesh_block_size + Vector3iUtil::create(mesh_block_size / 2))
				);

				// Don't do fading for blocks behind the camera.
				// TODO The block can extend by its size to be visible by the camera, even more if the camera is moving
				// backwards. Perhaps we should take this into account.
				if (camera.forward.dot(block_center - camera.position) > 0.f) {
					const VoxelMeshBlockVLT *mesh_block = mesh_map.get_block(bpos);

					if (mesh_block != nullptr && mesh_block->is_visible()) {
						Ref<ShaderMaterial> shader_material = mesh_block->get_shader_material();

						if (shader_material.is_valid()) {
							FadingOutMesh item;

							item.local_position = mesh_block->position * mesh_block_size;

							if (fading_block_it != fading_blocks_in_current_lod.end()) {
								if (fading_block_it->second->fading_state == VoxelMeshBlockVLT::FADING_OUT) {
									// The block was already fading out, take it from here
									item.progress = fading_block_it->second->fading_progress;
								} else {
									// The block was fading in: don't reverse from here.
									// When a mesh is fading in, there is usually one or multiple others fading out,
									// resulting in an proper opaque cross-fade. If we reverse fading of this mesh, we
									// end up with two fading-out meshes: with discard-based fragment shaders, that
									// means their pixels won't complement each other, causing a noticeable "noisy
									// hole". So instead we fast-forward to full alpha and then fade out, complementing
									// the eventually fading-in mesh that causes this (even though there might be
									// another spurious fading-out mesh, it's better than seeing a hole).
									// That situation occurs often with transition updates because they are at LOD
									// borders.
									item.progress = 1.f;
								}
							} else {
								item.progress = 1.f;
							}

							// TODO Do we actually have to instantiate a material? We could just re-use the one from the
							// block, since it gets removed and no change occurs in that material (contrary to
							// transition mask changes)
							item.shader_material = _shader_material_pool.allocate();
							ZN_ASSERT(item.shader_material.is_valid());
							zylann::godot::copy_shader_params(
									**shader_material,
									**item.shader_material,
									_shader_material_pool.get_cached_shader_uniforms()
							);

							item.mesh_instance.create();
							item.mesh_instance.set_mesh(mesh_block->get_mesh());
							item.mesh_instance.set_gi_mode(get_gi_mode());
							item.mesh_instance.set_transform(
									volume_transform * Transform3D(Basis(), item.local_position)
							);
							item.mesh_instance.set_material_override(item.shader_material);
							item.mesh_instance.set_world(*get_world_3d());
							// TODO What if the terrain is hidden?
							item.mesh_instance.set_visible(true);

							_fading_out_meshes.push_back(std::move(item));
						}
					}
				}
			}

			if (fading_block_it != fading_blocks_in_current_lod.end()) {
				fading_blocks_in_current_lod.erase(fading_block_it);
			}

			mesh_map.remove_block(bpos, BeforeUnloadMeshAction{ _shader_material_pool });

			if (_instancer != nullptr) {
				_instancer->on_mesh_block_exit(bpos, lod_index);
			}
			/*
#ifdef DEBUG_ENABLED
			debug_removed_blocks.insert(bpos);
#endif
			*/
			// Blocks in the update queue will be cancelled in _process,
			// because it's too expensive to linear-search all blocks for each block
		}

		for (unsigned int i = 0; i < lod.mesh_blocks_to_update_transitions.size(); ++i) {
			const VoxelLodTerrainUpdateData::TransitionUpdate tu = lod.mesh_blocks_to_update_transitions[i];
			VoxelMeshBlockVLT *block = mesh_map.get_block(tu.block_position);
			// Can be null if there is actually no surface at this location
			if (block == nullptr) {
				/*
#ifdef DEBUG_ENABLED
				// If the block was removed for a different reason then it is unexpected
				ERR_CONTINUE(debug_removed_blocks.find(tu.block_position) == debug_removed_blocks.end());
#endif
				ZN_PRINT_VERBOSE(String("Skipping TransitionUpdate at {0} lod {1}, block not found")
									  .format(varray(tu.block_position, lod_index)));
				*/
				continue;
			}
			// CRASH_COND(block == nullptr);
			if (block->visual_active) {
				Ref<ShaderMaterial> shader_material = block->get_shader_material();

				// TODO Don't fade if the transition mask actually didnt change
				// This can happen if multiple updates occur and then cancel out

				// Fade stitching transitions to avoid cracks.
				// This is done by triggering a fade-in on the block, while a copy of it fades out with the previous
				// material settings. This causes a bit of overdraw, but LOD fading does anyways.
				if (_lod_fade_duration > 0.f && shader_material.is_valid() &&
					activated_visual_blocks.find(block) == activated_visual_blocks.end() &&
					tu.transition_mask != block->get_transition_mask()) {
					//
					const Vector3 block_center = volume_transform.xform(
							to_vec3(block->position * mesh_block_size + Vector3iUtil::create(mesh_block_size / 2))
					);

					// Don't do fading for blocks behind the camera.
					if (camera.forward.dot(block_center - camera.position) > 0.f) {
						FadingOutMesh item;

						item.local_position = block->position * mesh_block_size;
						item.progress = 1.f;

						// Wayyyy too slow, initially because of https://github.com/godotengine/godot/issues/34741
						// but also generally slow because of how `duplicate` is implemented
						// item.shader_material = shader_material->duplicate(false);
						item.shader_material = _shader_material_pool.allocate();
						ZN_ASSERT(item.shader_material.is_valid());
						zylann::godot::copy_shader_params(
								**shader_material,
								**item.shader_material,
								_shader_material_pool.get_cached_shader_uniforms()
						);

						// item.shader_material->set_shader_param(
						// 		VoxelStringNames::get_singleton().u_lod_fade, Vector2(item.progress, 0.f));

						item.mesh_instance.create();
						item.mesh_instance.set_mesh(block->get_mesh());
						item.mesh_instance.set_gi_mode(get_gi_mode());
						item.mesh_instance.set_transform(volume_transform * Transform3D(Basis(), item.local_position));
						item.mesh_instance.set_material_override(item.shader_material);
						item.mesh_instance.set_world(*get_world_3d());
						item.mesh_instance.set_visible(true);

						_fading_out_meshes.push_back(std::move(item));

						if (block->fading_state == VoxelMeshBlockVLT::FADING_NONE) {
							_fading_blocks_per_lod[lod_index].insert({ block->position, block });
							block->fading_state = VoxelMeshBlockVLT::FADING_IN;
							block->fading_progress = 0.f;
						}
					}
				}

				block->set_transition_mask(tu.transition_mask);
			}
		}

		lod.mesh_blocks_to_unload.clear();
		lod.mesh_blocks_to_update_transitions.clear();

	} // for each lod

	// Remove completed async edits
	unordered_remove_if(state.running_async_edits, [this](VoxelLodTerrainUpdateData::RunningAsyncEdit &e) {
		if (e.tracker->is_complete()) {
			if (e.tracker->has_next_tasks()) {
				ERR_PRINT("Completed async edit had next tasks?");
			}
			post_edit_area(
					e.box,
					// Assume the async edit modified voxels in a way it affects the mesh.
					// Won't be the case if changed only metadata, but so far there is no use case for using an async
					// edit to change metadata. Metadata is not even used often in smooth terrains (which
					// VoxelLodTerrain is mostly for)
					true
			);
			return true;

		} else if (e.tracker->is_aborted()) {
			return true;
		}

		return false;
	});

	_stats.blocked_lods = state.stats.blocked_lods;
	_stats.time_detect_required_blocks = state.stats.time_detect_required_blocks;
	_stats.time_io_requests = state.stats.time_io_requests;
	_stats.time_mesh_requests = state.stats.time_mesh_requests;
	_stats.time_update_task = state.stats.time_total;
}

void VoxelLodTerrain::apply_data_block_response(VoxelEngine::BlockDataOutput &ob) {
	ZN_PROFILE_SCOPE();

	if (ob.type == VoxelEngine::BlockDataOutput::TYPE_SAVED) {
		// That's a save confirmation event.
		// Note: in the future, if blocks don't get copied before being sent for saving,
		// we will need to use block versioning to know when we can reset the `modified` flag properly

		// TODO Now that's the case. Use version? Or just keep copying?

		if (ob.dropped) {
			ZN_PRINT_ERROR(format("Could not save block {}", ob.position));

		} else if (ob.had_voxels) {
			VoxelLodTerrainUpdateData::Lod &lod = _update_data->state.lods[ob.lod_index];
			{
				// TODO We could avoid locking if we defer this with a list, which we consume when the threaded update
				// completes?
				MutexLock mlock(lod.unloaded_saving_blocks_mutex);

				// TODO What if the version that was saved is older than the one we cached here?
				// For that to be a problem, you'd have to edit a chunk, move away, move back in, edit it again, move
				// away, and have the first save complete before the second. But we may consider adding version numbers,
				// which requires adding block metadata
				lod.unloaded_saving_blocks.erase(ob.position);
			}

		} else if (ob.had_instances && _instancer != nullptr) {
			_instancer->on_data_block_saved(ob.position, ob.lod_index);
		}

		return;
	}

	if (ob.lod_index >= get_lod_count()) {
		// That block was requested at a time where LOD was higher... drop it
		++_stats.dropped_block_loads;
		return;
	}

	VoxelLodTerrainUpdateData::Lod &lod = _update_data->state.lods[ob.lod_index];
	RefCount viewers;
	// Initial load will be true when we requested data without specifying specific positions,
	// so we wouldn't know which ones to expect. This is the case of full load mode.
	// if (!ob.initial_load) {
	// Actually, in full load mode, we don't care about viewers and loading blocks, since everything should be loaded
	// up-front. Blocks can also be received due to generation caching afterward, but we don't refcount them either.
	if (_data->is_streaming_enabled()) {
		bool was_loading = false;
		{
			MutexLock lock(lod.loading_blocks_mutex);
			auto it = lod.loading_blocks.find(ob.position);
			if (it != lod.loading_blocks.end()) {
				was_loading = true;
				viewers = it->second.viewers;
			}
		}
		if (!was_loading) {
			// That block was not requested, or is no longer needed. drop it...
			ZN_PRINT_VERBOSE(format("Ignoring block {} lod {}, it was not in loading blocks", ob.position, ob.lod_index)
			);
			++_stats.dropped_block_loads;
			return;
		}
	}

	if (ob.dropped) {
		// That block was dropped by the data loader thread, but we were still expecting it...
		// This is most likely caused by the loader not keeping up with the speed at which the player is moving.
		// We should recover with the removal from `loading_blocks` so it will be re-queried again later...

		//				print_line(String("Received a block loading drop while we were still expecting it: lod{0} ({1},
		//{2}, {3})") 								   .format(varray(ob.lod, ob.position.x, ob.position.y,
		// ob.position.z)));

		++_stats.dropped_block_loads;
		return;
	}

	VoxelDataBlock block(ob.voxels, ob.lod_index);
	block.set_edited(ob.type == VoxelEngine::BlockDataOutput::TYPE_LOADED);
	block.viewers = viewers;

	if (block.has_voxels() && block.get_voxels_const().get_size() != Vector3iUtil::create(_data->get_block_size())) {
		// Voxel block size is incorrect, drop it
		ZN_PRINT_ERROR("Block is different from expected size");
		++_stats.dropped_block_loads;
		return;
	}

	const bool inserted = _data->try_set_block(ob.position, block);
	// TODO Might not ignore these blocks in the future, see `VoxelTerrain`
	if (!inserted) {
		++_stats.dropped_block_loads;
		return;
	}

	{
		// We have to do this after adding the block to the map, otherwise there would be a small period of time where
		// the threaded update task could request the block again needlessly
		// TODO In full load mode, this might be unnecessary, since it's not populated
		MutexLock lock(lod.loading_blocks_mutex);
		lod.loading_blocks.erase(ob.position);
	}

	if (_data->is_streaming_enabled() &&
		_update_data->settings.streaming_system == VoxelLodTerrainUpdateData::STREAMING_SYSTEM_CLIPBOX) {
		VoxelLodTerrainUpdateData::ClipboxStreamingState &cs = _update_data->state.clipbox_streaming;
		MutexLock mlock(cs.loaded_data_blocks_mutex);
		cs.loaded_data_blocks.push_back(VoxelLodTerrainUpdateData::BlockLocation{ ob.position, ob.lod_index });
	}

	// if (_instancer != nullptr && ob.instances != nullptr) {
	// 	_instancer->on_data_block_loaded(ob.position, ob.lod_index, std::move(ob.instances));
	// }
}

void VoxelLodTerrain::apply_mesh_update(VoxelEngine::BlockMeshOutput &ob) {
	// The following is done on the main thread because Godot doesn't really support everything done here.
	// Building meshes can be done in the threaded task when using Vulkan, but not OpenGL.
	// Setting up mesh instances might not be well threaded?
	// Building collision shapes in threads efficiently is not supported.
	ZN_PROFILE_SCOPE();

	ERR_FAIL_COND(!is_inside_tree());

	CRASH_COND(_update_data == nullptr);
	VoxelLodTerrainUpdateData &update_data = *_update_data;

	if (ob.lod >= get_lod_count()) {
		// Sorry, LOD configuration changed, drop that mesh
		++_stats.dropped_block_meshs;
		return;
	}
	// There is a slim chance for some updates to come up just after setting the mesher to null. Avoids a crash.
	if (_mesher.is_null()) {
		++_stats.dropped_block_meshs;
		return;
	}

	uint8_t transition_mask;
	bool visual_active;
	bool collision_active;
	bool first_collision_load = false;
	bool first_visual_load = false;
	bool visual_expected = false;
	bool collision_expected = false;
	{
		VoxelLodTerrainUpdateData::Lod &lod = update_data.state.lods[ob.lod];
		RWLockRead rlock(lod.mesh_map_state.map_lock);
		auto mesh_block_state_it = lod.mesh_map_state.map.find(ob.position);
		if (mesh_block_state_it == lod.mesh_map_state.map.end()) {
			// That block is no longer loaded in the update map, drop the result
			++_stats.dropped_block_meshs;
			return;
		}
		if (ob.type == VoxelEngine::BlockMeshOutput::TYPE_DROPPED) {
			// That block is loaded, but its meshing request was dropped.
			// TODO Not sure what to do in this case, the code sending update queries has to be tweaked
			ZN_PRINT_VERBOSE("Received a block mesh drop while we were still expecting it");
			++_stats.dropped_block_meshs;
			return;
		}

		VoxelLodTerrainUpdateData::MeshBlockState &mesh_block_state = mesh_block_state_it->second;

		transition_mask = mesh_block_state.transition_mask;

		// The update task could be running at the same time, so we need to do this atomically.
		// The state can become "up to date" only if no other unsent update was pending.
		VoxelLodTerrainUpdateData::MeshState expected = VoxelLodTerrainUpdateData::MESH_UPDATE_SENT;
		// TODO We need to separate visuals from collider
		mesh_block_state.state.compare_exchange_strong(expected, VoxelLodTerrainUpdateData::MESH_UP_TO_DATE);
		visual_active = mesh_block_state.visual_active;
		collision_active = mesh_block_state.collision_active;

		visual_expected = mesh_block_state.mesh_viewers.get() > 0;
		collision_expected = mesh_block_state.collision_viewers.get() > 0;

		// TODO Do we really need this if we notify of ALL mesh updates?
		if (visual_expected && ob.visual_was_required) {
			// Mark visuals loaded for the streaming system to subdivide LODs.
			// First mesh load? (note, no mesh being present counts as load too. Before that we would not know)
			first_visual_load = (mesh_block_state.visual_loaded.exchange(true) == false);
		}
		if (collision_expected) {
			// Mark collisions loaded for the streaming system to subdivide LODs.
			// First mesh load? (note, no mesh being present counts as load too. Before that we would not know)
			first_collision_load = (mesh_block_state.collision_loaded.exchange(true) == false);
		}
	}
<<<<<<< HEAD
	if (_update_data->settings.streaming_system == VoxelLodTerrainUpdateData::STREAMING_SYSTEM_CLIPBOX) {
		if (first_visual_load || first_collision_load) {
			// Notify streaming system so it can subdivide LODs as they load
			VoxelLodTerrainUpdateData::ClipboxStreamingState &cs = _update_data->state.clipbox_streaming;
			MutexLock mlock(cs.loaded_mesh_blocks_mutex);
			cs.loaded_mesh_blocks.push_back(VoxelLodTerrainUpdateData::LoadedMeshBlockEvent{
					ob.position, ob.lod, first_visual_load, first_collision_load });
		}
		// This is only used for deferred merges for now, which always act on LOD>0
		if (ob.lod > 0) {
			VoxelLodTerrainUpdateData::ClipboxStreamingState &cs = _update_data->state.clipbox_streaming;
			MutexLock mlock(cs.updated_mesh_blocks_mutex);
			cs.updated_mesh_blocks.push_back(
					VoxelLodTerrainUpdateData::UpdatedMeshBlockEvent{ ob.position, ob.lod, ob.visual_was_required });
		}
=======
	if ((first_visual_load || first_collision_load) &&
		_update_data->settings.streaming_system == VoxelLodTerrainUpdateData::STREAMING_SYSTEM_CLIPBOX) {
		// Notify streaming system so it can subdivide LODs as they load
		VoxelLodTerrainUpdateData::ClipboxStreamingState &cs = _update_data->state.clipbox_streaming;
		MutexLock mlock(cs.loaded_mesh_blocks_mutex);
		cs.loaded_mesh_blocks.push_back(VoxelLodTerrainUpdateData::LoadedMeshBlockEvent{
				ob.position, ob.lod, first_visual_load, first_collision_load });
>>>>>>> 7aa148bf
	}

	// -------- Part where we invoke Godot functions ---------
	// This part is not fully threadable.

	VoxelMeshMap<VoxelMeshBlockVLT> &mesh_map = _mesh_maps_per_lod[ob.lod];
	VoxelMeshBlockVLT *block = mesh_map.get_block(ob.position);

	VoxelMesher::Output &mesh_data = ob.surfaces;

	Ref<ArrayMesh> mesh;
	if (ob.visual_was_required && visual_expected) {
		if (ob.has_mesh_resource) {
			// The mesh was already built as part of the threaded task
			mesh = ob.mesh;
			// It can be empty
			if (mesh.is_valid()) {
				const unsigned int surface_count = mesh->get_surface_count();
				for (unsigned int surface_index = 0; surface_index < surface_count; ++surface_index) {
					mesh->surface_set_material(surface_index, _material);
				}
			}
		} else {
			// Can't build meshes in threads, do it here
			mesh = build_mesh(
					to_span_const(mesh_data.surfaces), mesh_data.primitive_type, mesh_data.mesh_flags, _material
			);
		}
	}

	// TODO We could simplify this by having a flag returned by MeshTask saying it's actually empty
	if (mesh.is_null() && voxel::is_mesh_empty(to_span(ob.surfaces.surfaces)) &&
		ob.surfaces.collision_surface.indices.size() == 0) {
		// The mesh is empty
		if (block != nullptr) {
			// No surface anymore in this block, destroy it
			// TODO Factor removal in a function, it's done in a few places
			mesh_map.remove_block(ob.position, BeforeUnloadMeshAction{ _shader_material_pool });

			if (_instancer != nullptr) {
				_instancer->on_mesh_block_exit(ob.position, ob.lod);
			}
		}
		// ZN_PRINT_VERBOSE(format("Empty block pos {} lod {} time {}", ob.position, int(ob.lod),
		// 		Time::get_singleton()->get_ticks_msec()));
		return;
	}

	// There is something in that block.

	if (block == nullptr) {
		// Create new block
		block = ZN_NEW(VoxelMeshBlockVLT(ob.position, get_mesh_block_size(), ob.lod));
		mesh_map.set_block(ob.position, block);

		block->set_world(get_world_3d());

		// TODO Need a more generic API for this kind of stuff
		if (_instancer != nullptr && ob.surfaces.surfaces.size() > 0) {
			// TODO The mesh could come from an edited region!
			// If we place spheres upwards eventually it will create a new chunk mesh which we can't differenciate
			// from a mesh that would have been part of the original terrain. Because of that the instancer will
			// unexpectedly generate instances on it

			// We would have to know if specific voxels got edited, or different from the generator
			_instancer->on_mesh_block_enter(ob.position, ob.lod, ob.surfaces.surfaces[0].arrays);
		}

		block->set_collision_enabled(collision_active);
	}

#ifdef DEV_ENABLED
	if (mesh.is_valid() && !ob.visual_was_required) {
		ZN_PRINT_ERROR("Got a rendering mesh yet no visual was required?");
	}
#endif

	if (ob.visual_was_required && visual_expected) {
		// We consider a block having a "rendering" mesh as having loaded visuals.
		if (!block->has_mesh()) {
			// Setup visuals

			block->visual_active = visual_active;
			block->set_visible(visual_active);
			// ZN_PRINT_VERBOSE(format("Created block pos {} lod {} time {}", ob.position, int(ob.lod),
			// 		Time::get_singleton()->get_ticks_msec()));

			// Lazy initialization

			// print_line(String("Adding block {0} at lod {1}").format(varray(eo.block_position.to_vec3(), eo.lod)));
			// set_mesh_block_active(*block, false);
			block->set_parent_visible(is_visible());

			if (_shader_material_pool.get_template().is_valid() && block->get_shader_material().is_null()) {
				ZN_PROFILE_SCOPE_NAMED("Add ShaderMaterial");

				// Pooling shader materials is necessary for now, to avoid stuttering in the editor.
				// Due to a signal used to keep the inspector up to date, even though these
				// material copies will never be seen in the inspector
				// See https://github.com/godotengine/godot/issues/34741
				Ref<ShaderMaterial> sm = _shader_material_pool.allocate();

				if (sm.is_valid() && _material_uses_lod_info) {
					// This is mainly for debugging purposes
					const int lod_count = get_lod_count();
					sm->set_shader_parameter(
							VoxelStringNames::get_singleton().u_voxel_lod_info,
							encode_lod_info_for_shader_uniform(ob.lod, lod_count)
					);
				}

				// Set individual shader material, because each block can have dynamic parameters,
				// used to smooth seams without re-uploading meshes and allow to implement LOD fading
				block->set_shader_material(sm);
			}

			block->set_transition_mask(transition_mask);
		}

		block->set_mesh(
				mesh,
				get_gi_mode(),
				RenderingServer::ShadowCastingSetting(get_shadow_casting()),
				get_render_layers_mask()
		);
	}

	// TODO Remove this eventually, we no longer use separate transition mesh instances
	if (!ob.has_mesh_resource) {
		// Profiling has shown Godot takes as much time to build a transition mesh as the main mesh of a block, so
		// because there are 6 transition meshes per block, we would spend about 80% of the time on these if we build
		// them all. Which is counter-intuitive because transition meshes are tiny in comparison... (collision meshes
		// still take 5x more time than building ALL rendering meshes but that's a different issue).
		// Therefore I recommend combining them with the main mesh. This code might not do anything now.
		ZN_PROFILE_SCOPE_NAMED("Transition meshes");

		for (unsigned int dir = 0; dir < mesh_data.transition_surfaces.size(); ++dir) {
			Ref<ArrayMesh> transition_mesh = build_mesh(
					to_span(mesh_data.transition_surfaces[dir]),
					mesh_data.primitive_type,
					mesh_data.mesh_flags,
					_material
			);

			block->set_transition_mesh(
					transition_mesh,
					dir,
					get_gi_mode(),
					RenderingServer::ShadowCastingSetting(get_shadow_casting()),
					get_render_layers_mask()
			);
		}
	}

	bool has_collision = get_generate_collisions();
	if (has_collision && _collision_lod_count != 0) {
		has_collision = ob.lod < _collision_lod_count;
	}

	if (has_collision && collision_expected) {
		const uint64_t now = get_ticks_msec();

		if (_collision_update_delay == 0 ||
			static_cast<int>(now - block->last_collider_update_time) > _collision_update_delay) {
			ZN_ASSERT(_mesher.is_valid());
			Ref<Shape3D> collision_shape = make_collision_shape_from_mesher_output(ob.surfaces, **_mesher);
			const bool debug_collisions = is_inside_tree() ? get_tree()->is_debugging_collisions_hint() : false;
			block->set_collision_shape(collision_shape, debug_collisions, this, _collision_margin);

			block->set_collision_layer(_collision_layer);
			block->set_collision_mask(_collision_mask);
			block->set_collision_enabled(collision_active);
			block->last_collider_update_time = now;
			block->deferred_collider_data.reset();

		} else {
			if (block->deferred_collider_data == nullptr) {
				_deferred_collision_updates_per_lod[ob.lod].push_back(ob.position);
				block->deferred_collider_data = make_unique_instance<VoxelMesher::Output>();
			}
			*block->deferred_collider_data = std::move(ob.surfaces);
		}
	}

	// This is done regardless in case a MeshInstance or collision body is created, because it will then set its
	// position
	block->set_parent_transform(get_global_transform());

	if (ob.detail_textures != nullptr && visual_expected) {
		if (ob.detail_textures->valid) {
			apply_detail_texture_update_to_block(*block, *ob.detail_textures, ob.lod);
		} else {
			// Textures aren't ready.
			// To avoid a jarring transitions from "sharp" to "blurry", keep using parent texture if available.
			// We could do this on many other levels (like propagating to children when a normalmap is assigned),
			// but if we have to, it means the calculation is too expensive anyways,
			// so it's usually better to tune it in the first place.
			try_apply_parent_detail_texture_to_block(*block, ob.position, ob.lod);
		}
	}

#ifdef TOOLS_ENABLED
	if (debug_is_draw_enabled() && debug_get_draw_flag(DEBUG_DRAW_MESH_UPDATES)) {
		_debug_mesh_update_items.push_back({ ob.position, ob.lod, DebugMeshUpdateItem::LINGER_FRAMES });
	}
#endif
}

void VoxelLodTerrain::apply_detail_texture_update(VoxelEngine::BlockDetailTextureOutput &ob) {
	ZN_PROFILE_SCOPE();
	VoxelMeshMap<VoxelMeshBlockVLT> &mesh_map = _mesh_maps_per_lod[ob.lod_index];
	VoxelMeshBlockVLT *block = mesh_map.get_block(ob.position);

	// This can happen if:
	// - Detail texture rendering results are handled before the first meshing results which have created the
	//   block. In this case it will be applied when meshing results get handled, since the data is also shared with it.
	// - The block was indeed unloaded early, so detail textures will have to be dropped.
	// - The block's visuals were dropped as no viewers need them anymore, so detail textures will have to be dropped
	//   too.
	if (block == nullptr || !block->has_mesh()) {
		// ZN_PRINT_VERBOSE(format("Ignored virtual texture update, block not found. pos {} lod {} time {}",
		// ob.position, 		ob.lod_index, Time::get_singleton()->get_ticks_msec()));
		return;
	}

	ZN_ASSERT_RETURN(ob.detail_textures != nullptr);
	ZN_ASSERT_RETURN(ob.detail_textures->valid);

	apply_detail_texture_update_to_block(*block, *ob.detail_textures, ob.lod_index);
}

namespace {

void try_apply_parent_detail_texture_to_block(
		VoxelMeshBlockVLT &block,
		Vector3i bpos,
		unsigned int lod_index,
		ShaderMaterial &material,
		unsigned int mesh_block_size,
		const VoxelMeshBlockVLT &parent_block,
		Vector3i parent_bpos,
		const DetailRenderingSettings &detail_texture_settings
) {
	//
	Ref<ShaderMaterial> parent_material = parent_block.get_shader_material();
	ZN_ASSERT_RETURN(parent_material.is_valid());
	const VoxelStringNames &sn = VoxelStringNames::get_singleton();
	Ref<Texture2D> cell_lookup_texture = parent_material->get_shader_parameter(sn.u_voxel_cell_lookup);
	if (cell_lookup_texture.is_null()) {
		return;
	}
	Ref<Texture2D> normalmap_atlas_texture = parent_material->get_shader_parameter(sn.u_voxel_normalmap_atlas);
	ZN_ASSERT_RETURN(normalmap_atlas_texture.is_valid());

	material.set_shader_parameter(sn.u_voxel_normalmap_atlas, normalmap_atlas_texture);
	material.set_shader_parameter(sn.u_voxel_cell_lookup, cell_lookup_texture);

	const int cell_size = 1 << lod_index;
	material.set_shader_parameter(sn.u_voxel_cell_size, cell_size);

	material.set_shader_parameter(sn.u_voxel_block_size, mesh_block_size);

	const Vector4 parent_offset_and_scale =
			parent_material->get_shader_parameter(sn.u_voxel_virtual_texture_offset_scale);
	const Vector3i parent_offset(parent_offset_and_scale.x, parent_offset_and_scale.y, parent_offset_and_scale.z);
	const int fallback_level = parent_block.detail_texture_fallback_level + 1;

	const Vector3i offset = parent_offset + (bpos - (parent_bpos * 2)) * (mesh_block_size >> fallback_level);
	const float scale = 1.f / float(1 << fallback_level);
	material.set_shader_parameter(
			sn.u_voxel_virtual_texture_offset_scale, Vector4(offset.x, offset.y, offset.z, scale)
	);

	material.set_shader_parameter(sn.u_voxel_virtual_texture_fade, 1.f);

	const unsigned int parent_lod_index = lod_index + 1;
	const unsigned int tile_size =
			get_detail_texture_tile_resolution_for_lod(detail_texture_settings, parent_lod_index);
	material.set_shader_parameter(sn.u_voxel_virtual_texture_tile_size, tile_size);

	block.detail_texture_fallback_level = fallback_level;
}

} // namespace

void VoxelLodTerrain::try_apply_parent_detail_texture_to_block(
		VoxelMeshBlockVLT &block,
		Vector3i bpos,
		unsigned int lod_index
) {
	ZN_PROFILE_SCOPE();

	Ref<ShaderMaterial> material = block.get_shader_material();
	if (!material.is_valid()) {
		return;
	}
	if (lod_index == static_cast<unsigned int>(get_lod_count())) {
		return;
	}

	// Only looking up one level for now
	const unsigned int parent_lod_index = lod_index + 1;
	const VoxelMeshMap<VoxelMeshBlockVLT> &parent_map = _mesh_maps_per_lod[parent_lod_index];
	const Vector3i parent_bpos = bpos >> 1;
	const VoxelMeshBlockVLT *parent_block = parent_map.get_block(parent_bpos);
	if (parent_block == nullptr) {
		return;
	}

	zylann::voxel::try_apply_parent_detail_texture_to_block(
			block,
			bpos,
			lod_index,
			**material,
			get_mesh_block_size(),
			*parent_block,
			parent_bpos,
			_update_data->settings.detail_texture_settings
	);
}

void VoxelLodTerrain::apply_detail_texture_update_to_block(
		VoxelMeshBlockVLT &block,
		DetailTextureOutput &ob,
		unsigned int lod_index
) {
	ZN_PROFILE_SCOPE();
	ZN_ASSERT(ob.valid);

	DetailTextures normalmap_textures = ob.textures;

	if (normalmap_textures.lookup.is_null()) {
		// Textures couldn't be created in VRAM so far, do it now. (OpenGL/low-end?)
		// TODO When this code path is required, use a time-spread task to reduce stalls
		DetailImages normalmap_images = ob.images;
		normalmap_textures = store_normalmap_data_to_textures(normalmap_images);
	}

	Ref<ShaderMaterial> material = block.get_shader_material();
	if (material.is_valid()) {
		const VoxelStringNames &sn = VoxelStringNames::get_singleton();

		const bool had_texture = material->get_shader_parameter(sn.u_voxel_cell_lookup) != Variant();
		material->set_shader_parameter(sn.u_voxel_normalmap_atlas, normalmap_textures.atlas);
		material->set_shader_parameter(sn.u_voxel_cell_lookup, normalmap_textures.lookup);
		const int cell_size = 1 << lod_index;
		material->set_shader_parameter(sn.u_voxel_cell_size, cell_size);
		material->set_shader_parameter(sn.u_voxel_block_size, get_mesh_block_size());
		material->set_shader_parameter(sn.u_voxel_virtual_texture_offset_scale, Vector4(0, 0, 0, 1));

		if (!had_texture) {
			if (_lod_fade_duration > 0.f) {
				// Fade-in to reduce "popping" details
				_fading_detail_textures.push_back(FadingDetailTexture{ block.position, lod_index, 0.f });
				material->set_shader_parameter(sn.u_voxel_virtual_texture_fade, 0.f);
			} else {
				material->set_shader_parameter(sn.u_voxel_virtual_texture_fade, 1.f);
			}
		}

		// We may set this again in case the material was using textures from the parent LOD as a temporary fallback
		const unsigned int tile_size =
				get_detail_texture_tile_resolution_for_lod(_update_data->settings.detail_texture_settings, lod_index);
		material->set_shader_parameter(sn.u_voxel_virtual_texture_tile_size, tile_size);
	}
	// If the material is not valid... well it means the user hasn't set up one, so all the hardwork of making these
	// textures goes in the bin. That should be a warning in the editor.

	{
		VoxelLodTerrainUpdateData::Lod &lod = _update_data->state.lods[lod_index];
		RWLockRead rlock(lod.mesh_map_state.map_lock);
		auto mesh_block_state_it = lod.mesh_map_state.map.find(block.position);
		if (mesh_block_state_it != lod.mesh_map_state.map.end()) {
			VoxelLodTerrainUpdateData::DetailTextureState expected_dt_state =
					VoxelLodTerrainUpdateData::DETAIL_TEXTURE_PENDING;
			// If it was PENDING, set it to IDLE.
			mesh_block_state_it->second.detail_texture_state.compare_exchange_strong(
					expected_dt_state, VoxelLodTerrainUpdateData::DETAIL_TEXTURE_IDLE
			);
			// TODO If the mesh was modified again since, we need to schedule an extra update for the virtual texture to
			// catch up. But for now I'm not sure if there is much value in doing so. It can get updated by the next
			// edit. Scheduling an update from here isn't mildly inconvenient due to threading.
		}
	}

	block.detail_texture_fallback_level = 0;
}

void VoxelLodTerrain::process_deferred_collision_updates(uint32_t timeout_msec) {
	ZN_PROFILE_SCOPE();

	const unsigned int lod_count = get_lod_count();
	// TODO We may move this in a time spread task somehow, the timeout does not account for them so could take longer
	const uint64_t then = get_ticks_msec();

	for (unsigned int lod_index = 0; lod_index < lod_count; ++lod_index) {
		VoxelMeshMap<VoxelMeshBlockVLT> &mesh_map = _mesh_maps_per_lod[lod_index];
		StdVector<Vector3i> &deferred_collision_updates = _deferred_collision_updates_per_lod[lod_index];

		for (unsigned int i = 0; i < deferred_collision_updates.size(); ++i) {
			const Vector3i block_pos = deferred_collision_updates[i];
			VoxelMeshBlockVLT *block = mesh_map.get_block(block_pos);

			if (block == nullptr || block->deferred_collider_data == nullptr) {
				// Block was unloaded or no longer needs a collision update
				unordered_remove(deferred_collision_updates, i);
				--i;
				continue;
			}

			const uint64_t now = get_ticks_msec();

			if (static_cast<int>(now - block->last_collider_update_time) > _collision_update_delay) {
				Ref<Shape3D> collision_shape;
				if (_mesher.is_valid()) {
					collision_shape =
							make_collision_shape_from_mesher_output(*block->deferred_collider_data, **_mesher);
				}

				block->set_collision_shape(
						collision_shape, get_tree()->is_debugging_collisions_hint(), this, _collision_margin
				);
				block->set_collision_layer(_collision_layer);
				block->set_collision_mask(_collision_mask);
				block->last_collider_update_time = now;
				block->deferred_collider_data.reset();

				unordered_remove(deferred_collision_updates, i);
				--i;
			}

			// We always process at least one, then we check the timeout
			if (get_ticks_msec() - then >= timeout_msec) {
				return;
			}
		}
	}
}

void VoxelLodTerrain::abort_async_edits() {
	_update_data->wait_for_end_of_task();
	VoxelLodTerrainUpdateData::State &state = _update_data->state;

	for (auto it = state.pending_async_edits.begin(); it != state.pending_async_edits.end(); ++it) {
		VoxelLodTerrainUpdateData::AsyncEdit &e = *it;
		CRASH_COND(e.task == nullptr);
		ZN_DELETE(e.task);
	}
	state.pending_async_edits.clear();
	state.running_async_edits.clear();
	// Can't cancel edits which are already running on the thread pool,
	// so the caller of this function must ensure none of them are running, or none will have an effect
}

void VoxelLodTerrain::process_fading_blocks(float delta) {
	ZN_PROFILE_SCOPE();

	const float speed = _lod_fade_duration < 0.001f ? 99999.f : delta / _lod_fade_duration;

	{
		ZN_PROFILE_SCOPE();
		for (unsigned int lod_index = 0; lod_index < _fading_blocks_per_lod.size(); ++lod_index) {
			StdMap<Vector3i, VoxelMeshBlockVLT *> &fading_blocks = _fading_blocks_per_lod[lod_index];
			StdMap<Vector3i, VoxelMeshBlockVLT *>::iterator it = fading_blocks.begin();

			while (it != fading_blocks.end()) {
				VoxelMeshBlockVLT *block = it->second;
				ZN_ASSERT(block != nullptr);
				// The collection of fading blocks must only contain fading blocks
				ERR_FAIL_COND(block->fading_state == VoxelMeshBlockVLT::FADING_NONE);

				const bool finished = block->update_fading(speed);

				if (finished) {
					// `erase` returns the next iterator
					it = fading_blocks.erase(it);

				} else {
					++it;
				}
			}
		}
	}

	{
		ZN_PROFILE_SCOPE();
		// ZN_PROFILE_PLOT("fading_out_meshes", int64_t(_fading_out_meshes.size()));
		for (unsigned int i = 0; i < _fading_out_meshes.size();) {
			FadingOutMesh &item = _fading_out_meshes[i];
			item.progress -= speed;
			if (item.progress <= 0.f) {
				FreeMeshTask::try_add_and_destroy(item.mesh_instance);
				_shader_material_pool.recycle(item.shader_material);
				// TODO Optimize: mesh instances destroyed here can be really slow due to materials...
				// Profiling has shown that `RendererSceneCull::free` of a mesh instance
				// leads to `RendererRD::MaterialStorage::_update_queued_materials()` to be called, which internally
				// updates hundreds of materials (supposedly from every block). Can take 1ms for a single instance,
				// while the rest of the work is barely 1%! Why is Godot doing this? I tried resetting the material like
				// with blocks, but that didn't improve anything...
				// item.mesh_instance.set_material_override(Ref<Material>());
				_fading_out_meshes[i] = std::move(_fading_out_meshes.back());
				_fading_out_meshes.pop_back();
			} else {
				item.shader_material->set_shader_parameter(
						VoxelStringNames::get_singleton().u_lod_fade, Vector2(1.f - item.progress, 0.f)
				);
				++i;
			}
		}
	}

	{
		ZN_PROFILE_SCOPE();
		const unsigned int lod_count = get_lod_count();

		for (unsigned int i = 0; i < _fading_detail_textures.size();) {
			FadingDetailTexture &item = _fading_detail_textures[i];
			bool remove = true;

			if (item.lod_index < lod_count) {
				VoxelMeshBlockVLT *block = _mesh_maps_per_lod[item.lod_index].get_block(item.block_position);

				if (block != nullptr) {
					Ref<ShaderMaterial> sm = block->get_shader_material();

					if (sm.is_valid()) {
						item.progress = math::min(item.progress + speed, 1.f);
						remove = item.progress >= 1.f;
						sm->set_shader_parameter(
								VoxelStringNames::get_singleton().u_voxel_virtual_texture_fade, item.progress
						);
					}
				}
			}

			if (remove) {
				_fading_detail_textures[i] = _fading_detail_textures.back();
				_fading_detail_textures.pop_back();
			} else {
				++i;
			}
		}
	}
}

VoxelLodTerrain::LocalCameraInfo VoxelLodTerrain::get_local_camera_info() const {
	LocalCameraInfo info;
	if (!is_inside_tree()) {
		return info;
	}
#ifdef TOOLS_ENABLED
	if (Engine::get_singleton()->is_editor_hint()) {
		// Falling back on the editor's camera
		info.position = godot::VoxelEngine::get_singleton()->get_editor_camera_position();
		info.forward = godot::VoxelEngine::get_singleton()->get_editor_camera_direction();
		return info;
	}
#endif
	const Viewport *vp = get_viewport();
	if (vp == nullptr) {
		return info;
	}
	const Camera3D *camera = vp->get_camera_3d();
	if (camera == nullptr) {
		return info;
	}
	Transform3D trans = camera->get_global_transform();
	info.forward = get_forward(trans);
	info.position = trans.get_origin();
	return info;
}

void VoxelLodTerrain::set_instancer(VoxelInstancer *instancer) {
	if (_instancer != nullptr && instancer != nullptr) {
		ERR_FAIL_COND_MSG(_instancer != nullptr, "No more than one VoxelInstancer per terrain");
	}
	_instancer = instancer;
}

// This function is primarily intended for editor use cases at the moment.
// It will be slower than using the instancing generation events,
// because it has to query VisualServer, which then allocates and decodes vertex buffers (assuming they are cached).
Array VoxelLodTerrain::get_mesh_block_surface(Vector3i block_pos, int lod_index) const {
	ZN_PROFILE_SCOPE();

	const int lod_count = get_lod_count();
	ERR_FAIL_COND_V(lod_index < 0 || lod_index >= lod_count, Array());

	const VoxelMeshMap<VoxelMeshBlockVLT> &mesh_map = _mesh_maps_per_lod[lod_index];

	Ref<Mesh> mesh;
	{
		const VoxelMeshBlockVLT *block = mesh_map.get_block(block_pos);
		if (block != nullptr) {
			mesh = block->get_mesh();
		}
	}

	if (mesh.is_valid()) {
		return mesh->surface_get_arrays(0);
	}

	return Array();
}

void VoxelLodTerrain::get_meshed_block_positions_at_lod(int lod_index, StdVector<Vector3i> &out_positions) const {
	const int lod_count = get_lod_count();
	ERR_FAIL_COND(lod_index < 0 || lod_index >= lod_count);

	const VoxelMeshMap<VoxelMeshBlockVLT> &mesh_map = _mesh_maps_per_lod[lod_index];

	mesh_map.for_each_block([&out_positions](const VoxelMeshBlockVLT &block) {
		if (block.has_mesh()) {
			out_positions.push_back(block.position);
		}
	});
}

void VoxelLodTerrain::save_all_modified_blocks(bool with_copy, std::shared_ptr<AsyncDependencyTracker> tracker) {
	ZN_PROFILE_SCOPE();

	// This is often called before quitting the game or forcing a global save.
	// This could be part of the update task if async, but here we want it to be immediate.
	_update_data->wait_for_end_of_task();

	VoxelLodTerrainUpdateTask::flush_pending_lod_edits(_update_data->state, *_data, get_mesh_block_size());

	BufferedTaskScheduler &task_scheduler = BufferedTaskScheduler::get_for_current_thread();
	StdVector<VoxelData::BlockToSave> blocks_to_save;

	Ref<VoxelStream> stream = get_stream();
	if (stream.is_valid()) {
		// That may cause a stutter, so should be used when the player won't notice
		_data->consume_all_modifications(blocks_to_save, with_copy);

		if (_instancer != nullptr && stream->supports_instance_blocks()) {
			_instancer->save_all_modified_blocks(task_scheduler, tracker, true);
		}
	}

	// And flush immediately
	VoxelLodTerrainUpdateTask::send_block_save_requests(
			_volume_id,
			to_span(blocks_to_save),
			_streaming_dependency,
			task_scheduler,
			tracker,
			// Require all data we just gathered to be written to disk if the stream uses a cache. So if the
			// game crashes or gets killed after all tasks are done, data won't be lost.
			true
	);

	if (tracker != nullptr) {
		// Using buffered count instead of `_blocks_to_save` because it can also contain tasks from VoxelInstancer
		tracker->set_count(task_scheduler.get_io_count());
	}

	// Schedule all tasks
	task_scheduler.flush();
}

const VoxelLodTerrain::Stats &VoxelLodTerrain::get_stats() const {
	return _stats;
}

Dictionary VoxelLodTerrain::_b_get_statistics() const {
	Dictionary d;

	// const unsigned int lod_count = _update_data->settings.lod_count;

	// int deferred_collision_updates = 0;
	// for (unsigned int lod_index = 0; lod_index < lod_count; ++lod_index) {
	// 	deferred_collision_updates += _deferred_collision_updates_per_lod[lod_index].size();
	// }

	// Breakdown of information and time spent in _process and the update task.

	// Update task
	d["time_detect_required_blocks"] = _stats.time_detect_required_blocks;
	d["time_io_requests"] = _stats.time_io_requests;
	d["time_mesh_requests"] = _stats.time_mesh_requests;
	d["time_update_task"] = _stats.time_update_task;
	d["blocked_lods"] = _stats.blocked_lods;

	// Process
	d["dropped_block_loads"] = _stats.dropped_block_loads;
	d["dropped_block_meshs"] = _stats.dropped_block_meshs;

	return d;
}

void VoxelLodTerrain::set_run_stream_in_editor(bool enable) {
	if (enable == _update_data->settings.run_stream_in_editor) {
		return;
	}

	_update_data->wait_for_end_of_task();
	_update_data->settings.run_stream_in_editor = enable;

	if (Engine::get_singleton()->is_editor_hint()) {
		if (enable) {
			_on_stream_params_changed();

		} else {
			// This is expected to block the main thread until the streaming thread is done.
			stop_streamer();
		}
	}
}

bool VoxelLodTerrain::is_stream_running_in_editor() const {
	return _update_data->settings.run_stream_in_editor;
}

void VoxelLodTerrain::restart_stream() {
	_on_stream_params_changed();
}

void VoxelLodTerrain::remesh_all_blocks() {
	// Requests a new mesh for all mesh blocks, without dropping everything first
	_update_data->wait_for_end_of_task();
	const unsigned int lod_count = get_lod_count();
	for (unsigned int lod_index = 0; lod_index < lod_count; ++lod_index) {
		VoxelLodTerrainUpdateData::Lod &lod = _update_data->state.lods[lod_index];
		for (auto it = lod.mesh_map_state.map.begin(); it != lod.mesh_map_state.map.end(); ++it) {
			VoxelLodTerrainUpdateTask::schedule_mesh_update(
					it->second, it->first, lod.mesh_blocks_pending_update, it->second.mesh_viewers.get() > 0
			);
		}
	}
}

bool VoxelLodTerrain::is_area_meshed(const Box3i &box_in_voxels, unsigned int lod_index) const {
	const Box3i box_in_blocks = box_in_voxels.downscaled(1 << (get_mesh_block_size_pow2() + lod_index));
	// We have to check this separate map instead of the mesh map, because the mesh map will not contain blocks in areas
	// that have no mesh (one reason is so it reduces the time it takes to update all mesh positions when the terrain is
	// moved)
	VoxelLodTerrainUpdateData::MeshMapState &mms = _update_data->state.lods[lod_index].mesh_map_state;
	RWLockRead rlock(mms.map_lock);
	return box_in_blocks.all_cells_match([&mms](Vector3i bpos) {
		auto it = mms.map.find(bpos);
		if (it == mms.map.end()) {
			return false;
		}
		const VoxelLodTerrainUpdateData::MeshBlockState &block = it->second;
		return block.state == VoxelLodTerrainUpdateData::MESH_UP_TO_DATE;
	});
}

VoxelLodTerrain::StreamingSystem VoxelLodTerrain::get_streaming_system() const {
	return static_cast<StreamingSystem>(_update_data->settings.streaming_system);
}

void VoxelLodTerrain::set_streaming_system(StreamingSystem v) {
	VoxelLodTerrainUpdateData::StreamingSystem system = static_cast<VoxelLodTerrainUpdateData::StreamingSystem>(v);
	if (system == _update_data->settings.streaming_system) {
		return;
	}
	_update_data->settings.streaming_system = system;
	_on_stream_params_changed();
#ifdef TOOLS_ENABLED
	notify_property_list_changed();
#endif
}

void VoxelLodTerrain::set_voxel_bounds(Box3i p_box) {
	_update_data->wait_for_end_of_task();
	Box3i bounds_in_voxels =
			p_box.clipped(Box3i::from_center_extents(Vector3i(), Vector3iUtil::create(constants::MAX_VOLUME_EXTENT)));

	const int octree_size = get_mesh_block_size() << (get_lod_count() - 1);

	// Clamp smallest size
	// TODO If mesh block size is set AFTER bounds, this will break when small bounds are used...
	bounds_in_voxels.size = math::max(bounds_in_voxels.size, Vector3iUtil::create(octree_size));

	// Round to octree size
	bounds_in_voxels = bounds_in_voxels.snapped(octree_size);
	// Can't have a smaller region than one octree
	for (unsigned i = 0; i < Vector3iUtil::AXIS_COUNT; ++i) {
		if (bounds_in_voxels.size[i] < octree_size) {
			bounds_in_voxels.size[i] = octree_size;
		}
	}
	_data->set_bounds(bounds_in_voxels);
	_update_data->state.octree_streaming.force_update_octrees_next_update = true;

	update_configuration_warnings();
}

void VoxelLodTerrain::set_collision_update_delay(int delay_msec) {
	_collision_update_delay = math::clamp(delay_msec, 0, 4000);
}

int VoxelLodTerrain::get_collision_update_delay() const {
	return _collision_update_delay;
}

void VoxelLodTerrain::set_lod_fade_duration(float seconds) {
	_lod_fade_duration = math::clamp(seconds, 0.f, 1.f);

	if (_lod_fade_duration == 0.f) {
		// Make sure all mesh blocks have a material with no fading. Otherwise, if they previously faded out and fading
		// is turned off later, they will not be visible when shown again since the shader might still receive faded out
		// parameters, while fading logic won't run.
		for (unsigned int lod_index = 0; lod_index < _mesh_maps_per_lod.size(); ++lod_index) {
			VoxelMeshMap<VoxelMeshBlockVLT> &mesh_map = _mesh_maps_per_lod[lod_index];
			mesh_map.for_each_block([](VoxelMeshBlockVLT &mesh_block) { //
				mesh_block.clear_fading();
			});
		}
	}
}

float VoxelLodTerrain::get_lod_fade_duration() const {
	return _lod_fade_duration;
}

void VoxelLodTerrain::set_normalmap_enabled(bool enable) {
	_update_data->settings.detail_texture_settings.enabled = enable;
}

bool VoxelLodTerrain::is_normalmap_enabled() const {
	return _update_data->settings.detail_texture_settings.enabled;
}

void VoxelLodTerrain::set_normalmap_tile_resolution_min(int resolution) {
	_update_data->settings.detail_texture_settings.tile_resolution_min = math::clamp(resolution, 1, 128);
}

int VoxelLodTerrain::get_normalmap_tile_resolution_min() const {
	return _update_data->settings.detail_texture_settings.tile_resolution_min;
}

void VoxelLodTerrain::set_normalmap_tile_resolution_max(int resolution) {
	_update_data->settings.detail_texture_settings.tile_resolution_max = math::clamp(resolution, 1, 128);
}

int VoxelLodTerrain::get_normalmap_tile_resolution_max() const {
	return _update_data->settings.detail_texture_settings.tile_resolution_max;
}

void VoxelLodTerrain::set_normalmap_begin_lod_index(int lod_index) {
	ERR_FAIL_INDEX(lod_index, int(constants::MAX_LOD));
	_update_data->settings.detail_texture_settings.begin_lod_index = lod_index;
}

int VoxelLodTerrain::get_normalmap_begin_lod_index() const {
	return _update_data->settings.detail_texture_settings.begin_lod_index;
}

void VoxelLodTerrain::set_normalmap_max_deviation_degrees(int angle) {
	_update_data->settings.detail_texture_settings.max_deviation_degrees = math::clamp(
			angle,
			int(DetailRenderingSettings::MIN_DEVIATION_DEGREES),
			int(DetailRenderingSettings::MAX_DEVIATION_DEGREES)
	);
}

int VoxelLodTerrain::get_normalmap_max_deviation_degrees() const {
	return _update_data->settings.detail_texture_settings.max_deviation_degrees;
}

void VoxelLodTerrain::set_octahedral_normal_encoding(bool enable) {
	_update_data->settings.detail_texture_settings.octahedral_encoding_enabled = enable;
}

bool VoxelLodTerrain::get_octahedral_normal_encoding() const {
	return _update_data->settings.detail_texture_settings.octahedral_encoding_enabled;
}

void VoxelLodTerrain::set_normalmap_generator_override(Ref<VoxelGenerator> generator_override) {
	_update_data->wait_for_end_of_task();
	_update_data->settings.detail_texture_generator_override = generator_override;
}

Ref<VoxelGenerator> VoxelLodTerrain::get_normalmap_generator_override() const {
	return _update_data->settings.detail_texture_generator_override;
}

void VoxelLodTerrain::set_normalmap_generator_override_begin_lod_index(int lod_index) {
	ERR_FAIL_COND(lod_index < 0);
	ERR_FAIL_COND(lod_index > static_cast<int>(constants::MAX_LOD));
	_update_data->settings.detail_texture_generator_override_begin_lod_index = lod_index;
}

int VoxelLodTerrain::get_normalmap_generator_override_begin_lod_index() const {
	return _update_data->settings.detail_texture_generator_override_begin_lod_index;
}

void VoxelLodTerrain::set_normalmap_use_gpu(bool enabled) {
	_update_data->settings.detail_textures_use_gpu = enabled;
	update_configuration_warnings();
}

bool VoxelLodTerrain::get_normalmap_use_gpu() const {
	return _update_data->settings.detail_textures_use_gpu;
}

void VoxelLodTerrain::set_generator_use_gpu(bool enabled) {
	_update_data->settings.generator_use_gpu = enabled;
	update_configuration_warnings();
}

bool VoxelLodTerrain::get_generator_use_gpu() const {
	return _update_data->settings.generator_use_gpu;
}

#ifdef TOOLS_ENABLED

void VoxelLodTerrain::get_configuration_warnings(PackedStringArray &warnings) const {
	using namespace zylann::godot;

	VoxelNode::get_configuration_warnings(warnings);
	if (!warnings.is_empty()) {
		return;
	}

	Ref<VoxelGenerator> generator = get_generator();
	if (generator.is_valid() && !generator->supports_lod()) {
		warnings.append(
				ZN_TTR("The assigned {0} does not support LOD.").format(varray(VoxelGenerator::get_class_static()))
		);
	}

	Ref<VoxelMesher> mesher = get_mesher();

	// Material
	Ref<ShaderMaterial> shader_material = _material;
	if (shader_material.is_valid() && shader_material->get_shader().is_null()) {
		warnings.append(ZN_TTR("The assigned {0} has no shader").format(varray(ShaderMaterial::get_class_static())));
	}

	if (get_generator_use_gpu()) {
		if (generator.is_valid() && !generator->supports_shaders()) {
			warnings.append(String("`use_gpu_generation` is enabled, but {0} does not support running on the GPU.")
									.format(varray(generator->get_class())));
		}
	}

	if (mesher.is_valid()) {
		// LOD support in mesher
		if (!mesher->supports_lod()) {
			warnings.append(ZN_TTR("The assigned mesher ({0}) does not support level of detail (LOD), results may be "
								   "unexpected.")
									.format(varray(mesher->get_class())));
		}

		// LOD support in shader
		if (_material.is_valid() && mesher->get_default_lod_material().is_valid()) {
			if (shader_material.is_null()) {
				warnings.append(
						ZN_TTR("The current mesher ({0}) requires custom shader code to render properly. The current "
							   "material might not be appropriate. Hint: you can assign a newly created {1} to fork "
							   "the "
							   "default shader.")
								.format(varray(mesher->get_class(), ShaderMaterial::get_class_static()))
				);
			} else {
				Ref<Shader> shader = shader_material->get_shader();
				if (shader.is_valid()) {
					if (!shader_has_uniform(**shader, VoxelStringNames::get_singleton().u_transition_mask)) {
						warnings.append(ZN_TTR("The current mesher ({0}) requires to use shader with specific "
											   "uniforms. Missing: {1}")
												.format(
														varray(mesher->get_class(),
															   VoxelStringNames::get_singleton().u_transition_mask)
												));
					}
				}
			}
		}

		// LOD fading
		if (get_lod_fade_duration() > 0.f) {
			if (shader_material.is_null()) {
				warnings.append(String("Lod fading is enabled but it requires a {0} to render properly.")
										.format(varray(ShaderMaterial::get_class_static())));
			} else {
				Ref<Shader> shader = shader_material->get_shader();
				if (shader.is_null()) {
					warnings.append(String("Lod fading is enabled but the current material is missing a shader.")
											.format(varray(ShaderMaterial::get_class_static())));
				} else {
					if (!shader_has_uniform(**shader, VoxelStringNames::get_singleton().u_lod_fade)) {
						warnings.append(ZN_TTR("Lod fading is enabled but it requires to use a specific shader "
											   "uniform. Missing: {0}")
												.format(varray(VoxelStringNames::get_singleton().u_lod_fade)));
					}
				}
			}
		}

		// Detail textures
		if (generator.is_valid()) {
			if (get_generator_use_gpu() && !generator->supports_shaders()) {
				warnings.append(ZN_TTR("The option to use GPU when generating voxels is enabled, but the current "
									   "generator ({0}) does not support GLSL.")
										.format(varray(generator->get_class())));
			}

			if (is_normalmap_enabled()) {
				if (!generator->supports_series_generation()) {
					warnings.append(
							ZN_TTR("Normalmaps are enabled, but it requires the generator to be able to generate "
								   "series of "
								   "positions with `generate_series`. The current generator ({0}) does not support it.")
									.format(varray(generator->get_class()))
					);
				}

				if ((generator->get_used_channels_mask() & (1 << VoxelBuffer::CHANNEL_SDF)) == 0) {
					warnings.append(ZN_TTR("Normalmaps are enabled, but it requires the generator to use the SDF "
										   "channel. The current generator ({0}) does not support it, or is not "
										   "configured to do so.")
											.format(varray(generator->get_class())));
				}

				if (shader_material.is_valid()) {
					Ref<Shader> shader = shader_material->get_shader();

					if (shader.is_valid()) {
						FixedArray<StringName, 2> expected_uniforms;
						expected_uniforms[0] = VoxelStringNames::get_singleton().u_voxel_normalmap_atlas;
						expected_uniforms[1] = VoxelStringNames::get_singleton().u_voxel_cell_lookup;
						// There is more but they are not absolutely required for the shader to be made working

						const String missing_uniforms = get_missing_uniform_names(to_span(expected_uniforms), **shader);

						if (missing_uniforms.length() != 0) {
							warnings.append(String(ZN_TTR("Normalmaps are enabled, but it requires to use a {0} with a "
														  "shader having "
														  "specific uniforms. Missing ones: {1}"))
													.format(varray(ShaderMaterial::get_class_static(), missing_uniforms)
													));
						}
					}
				}

				if (get_normalmap_use_gpu() && !generator->supports_shaders()) {
					warnings.append(ZN_TTR("Normalmaps are enabled with the option to use the GPU, but the current "
										   "generator ({0}) does not support GLSL.")
											.format(varray(generator->get_class())));
				}
			}
		}
	}

	if (get_voxel_bounds().is_empty()) {
		warnings.append(String("Terrain bounds have an empty size."));
	}
}

#endif // TOOLS_ENABLED

Ref<VoxelSaveCompletionTracker> VoxelLodTerrain::_b_save_modified_blocks() {
	std::shared_ptr<AsyncDependencyTracker> tracker = make_shared_instance<AsyncDependencyTracker>();
	save_all_modified_blocks(true, tracker);
	ZN_ASSERT_RETURN_V(tracker != nullptr, Ref<VoxelSaveCompletionTracker>());
	return VoxelSaveCompletionTracker::create(tracker);
}

void VoxelLodTerrain::_b_set_voxel_bounds(AABB aabb) {
	ERR_FAIL_COND(!math::is_valid_size(aabb.size));
	set_voxel_bounds(Box3i(math::round_to_int(aabb.position), math::round_to_int(aabb.size)));
}

AABB VoxelLodTerrain::_b_get_voxel_bounds() const {
	const Box3i b = get_voxel_bounds();
	return AABB(b.position, b.size);
}

// DEBUG LAND

Array VoxelLodTerrain::debug_raycast_mesh_block(Vector3 world_origin, Vector3 world_direction) const {
	const Transform3D world_to_local = get_global_transform().affine_inverse();
	Vector3 pos = world_to_local.xform(world_origin);
	const Vector3 dir = world_to_local.basis.xform(world_direction);
	const float max_distance = 256;
	const float step = 2.f;
	float distance = 0.f;
	const unsigned int lod_count = get_lod_count();
	const unsigned int mesh_block_size_po2 = _update_data->settings.mesh_block_size_po2;

	Array hits;
	while (distance < max_distance && hits.size() == 0) {
		const Vector3i posi = math::floor_to_int(pos);
		for (unsigned int lod_index = 0; lod_index < lod_count; ++lod_index) {
			const VoxelMeshMap<VoxelMeshBlockVLT> &mesh_map = _mesh_maps_per_lod[lod_index];
			const Vector3i bpos = (posi << mesh_block_size_po2) >> lod_index;
			const VoxelMeshBlockVLT *block = mesh_map.get_block(bpos);
			if (block != nullptr && block->is_visible() && block->has_mesh()) {
				Dictionary d;
				d["position"] = block->position;
				d["lod"] = lod_index;
				hits.append(d);
			}
		}
		distance += step;
		pos += dir * step;
	}

	return hits;
}

Dictionary VoxelLodTerrain::debug_get_data_block_info(Vector3 fbpos, int lod_index) const {
	Dictionary d;
	ERR_FAIL_COND_V(lod_index < 0, d);
	ERR_FAIL_COND_V(lod_index >= get_lod_count(), d);

	const VoxelLodTerrainUpdateData::Lod &lod = _update_data->state.lods[lod_index];

	int loading_state = 0;

	Vector3i bpos = math::floor_to_int(fbpos);
	const bool has_block = _data->has_block(bpos, lod_index);

	if (has_block) {
		loading_state = 2;
	} else {
		MutexLock lock(lod.loading_blocks_mutex);
		if (lod.has_loading_block(bpos)) {
			loading_state = 1;
		}
	}

	d["loading_state"] = loading_state;
	return d;
}

Dictionary VoxelLodTerrain::debug_get_mesh_block_info(Vector3 fbpos, int lod_index) const {
	Dictionary d;
	ERR_FAIL_COND_V(lod_index < 0, d);
	const int lod_count = get_lod_count();
	ERR_FAIL_COND_V(lod_index >= lod_count, d);

	const Vector3i bpos = math::floor_to_int(fbpos);

	bool loaded = false;
	bool meshed = false;
	bool visible = false;
	bool visual_active = false;
	bool collision_active = false;
	int mesh_state = VoxelLodTerrainUpdateData::MESH_NEVER_UPDATED;

	const VoxelMeshMap<VoxelMeshBlockVLT> &mesh_map = _mesh_maps_per_lod[lod_index];
	const VoxelMeshBlockVLT *block = mesh_map.get_block(bpos);

	if (block != nullptr) {
		int recomputed_transition_mask;
		{
			const VoxelLodTerrainUpdateData::Lod &lod = _update_data->state.lods[lod_index];
			RWLockRead rlock(lod.mesh_map_state.map_lock);
			recomputed_transition_mask =
					VoxelLodTerrainUpdateTask::get_transition_mask(_update_data->state, bpos, lod_index, lod_count);
			auto it = lod.mesh_map_state.map.find(bpos);
			if (it != lod.mesh_map_state.map.end()) {
				mesh_state = it->second.state;
			}
		}

		loaded = true;
		meshed = block->has_mesh();
		visible = block->is_visible();
		visual_active = block->visual_active;
		collision_active = block->is_collision_enabled();
		d["transition_mask"] = block->get_transition_mask();
		// This can highlight possible bugs between the current state and what it should be
		d["recomputed_transition_mask"] = recomputed_transition_mask;
	}

	d["loaded"] = loaded;
	d["meshed"] = meshed;
	d["mesh_state"] = mesh_state;
	d["visible"] = visible;
	d["visual_active"] = visual_active;
	d["collision_active"] = collision_active;
	return d;
}

Array VoxelLodTerrain::debug_get_octree_positions() const {
	_update_data->wait_for_end_of_task();
	Array positions;
	const StdMap<Vector3i, VoxelLodTerrainUpdateData::OctreeItem> &octrees =
			_update_data->state.octree_streaming.lod_octrees;
	positions.resize(octrees.size());
	int i = 0;
	for (auto it = octrees.begin(); it != octrees.end(); ++it) {
		positions[i++] = it->first;
	}
	return positions;
}

Array VoxelLodTerrain::debug_get_octrees_detailed() const {
	// [
	//     Vector3,
	//     Octree,
	//     ...
	// ]
	// Octree [
	//     state: State,
	//     Octree[8] or null
	// ]
	// State {
	//     0: no block
	//     1: no mesh
	//     2: mesh
	// }

	struct L {
		static void read_node(
				const LodOctree &octree,
				const LodOctree::Node *node,
				Vector3i position,
				int lod_index,
				const VoxelLodTerrainUpdateData::State &state,
				Array &out_data
		) {
			ERR_FAIL_COND(lod_index < 0);
			Variant node_state;

			const VoxelLodTerrainUpdateData::Lod &lod = state.lods[lod_index];
			auto mesh_block_it = lod.mesh_map_state.map.find(position);
			if (mesh_block_it == lod.mesh_map_state.map.end()) {
				node_state = 0;
			} else {
				if (mesh_block_it->second.state == VoxelLodTerrainUpdateData::MESH_UP_TO_DATE) {
					node_state = 2;
				} else {
					node_state = 1;
				}
			}

			out_data.append(node_state);

			if (node->has_children()) {
				Array children_data;
				for (unsigned int i = 0; i < 8; ++i) {
					Array child_data;
					const LodOctree::Node *child = octree.get_child(node, i);
					const Vector3i child_pos = LodOctree::get_child_position(position, i);
					read_node(octree, child, child_pos, lod_index - 1, state, child_data);
					children_data.append(child_data);
				}
				out_data.append(children_data);

			} else {
				out_data.append(Variant());
			}
		}
	};

	_update_data->wait_for_end_of_task();

	const StdMap<Vector3i, VoxelLodTerrainUpdateData::OctreeItem> &octrees =
			_update_data->state.octree_streaming.lod_octrees;

	Array forest_data;

	for (auto it = octrees.begin(); it != octrees.end(); ++it) {
		const LodOctree &octree = it->second.octree;
		const LodOctree::Node *root = octree.get_root();
		Array root_data;
		const Vector3i octree_pos = it->first;
		L::read_node(octree, root, octree_pos, get_lod_count() - 1, _update_data->state, root_data);
		forest_data.append(octree_pos);
		forest_data.append(root_data);
	}

	return forest_data;
}

void VoxelLodTerrain::debug_set_draw_enabled(bool enabled) {
#ifdef TOOLS_ENABLED
	_debug_draw_enabled = enabled;
	if (_debug_draw_enabled) {
		if (is_inside_tree()) {
			_debug_renderer.set_world(is_visible_in_tree() ? *get_world_3d() : nullptr);
		}
	} else {
		_debug_renderer.clear();
		_debug_mesh_update_items.clear();
		_debug_edit_items.clear();
	}
#endif
}

bool VoxelLodTerrain::debug_is_draw_enabled() const {
#ifdef TOOLS_ENABLED
	return _debug_draw_enabled;
#else
	return false;
#endif
}

void VoxelLodTerrain::debug_set_draw_flag(DebugDrawFlag flag_index, bool enabled) {
#ifdef TOOLS_ENABLED
	ERR_FAIL_INDEX(flag_index, DEBUG_DRAW_FLAGS_COUNT);
	if (enabled) {
		_debug_draw_flags |= (1 << flag_index);
	} else {
		_debug_draw_flags &= ~(1 << flag_index);
	}
#endif
}

bool VoxelLodTerrain::debug_get_draw_flag(DebugDrawFlag flag_index) const {
#ifdef TOOLS_ENABLED
	ERR_FAIL_INDEX_V(flag_index, DEBUG_DRAW_FLAGS_COUNT, false);
	return (_debug_draw_flags & (1 << flag_index)) != 0;
#else
	return false;
#endif
}

#ifdef TOOLS_ENABLED
void VoxelLodTerrain::debug_set_draw_flags(uint32_t mask) {
	_debug_draw_flags = mask;
}
#endif

#ifdef TOOLS_ENABLED

void VoxelLodTerrain::update_gizmos() {
	ZN_PROFILE_SCOPE();

	using namespace zylann::godot;

	// Hopefully this should not be skipped most of the time, because the task is started at the end of `_process`,
	// and gizmos update before. So the task has about 16ms to complete. If it takes longer, it will skip.
	// This allows us to avoid locking data structures.
	if (_update_data->task_is_complete == false) {
		return;
	}

	const VoxelLodTerrainUpdateData::State &state = _update_data->state;

	DebugRenderer &dr = _debug_renderer;
	dr.begin();

	const Transform3D parent_transform = get_global_transform();
	const unsigned int lod_count = get_lod_count();
	const int mesh_block_size = get_mesh_block_size();

	// Octree bounds
	if (debug_get_draw_flag(DEBUG_DRAW_OCTREE_BOUNDS)) {
		const int octree_size = 1 << LodOctree::get_octree_size_po2(get_mesh_block_size_pow2(), get_lod_count());
		const Basis local_octree_basis = Basis().scaled(Vector3(octree_size, octree_size, octree_size));

		for (auto it = state.octree_streaming.lod_octrees.begin(); it != state.octree_streaming.lod_octrees.end();
			 ++it) {
			const Transform3D local_transform(local_octree_basis, it->first * octree_size);
			dr.draw_box(parent_transform * local_transform, Color(0.5, 0.5, 0.5));
		}
	}

	// Volume bounds
	if (debug_get_draw_flag(DEBUG_DRAW_VOLUME_BOUNDS)) {
		const Box3i bounds_in_voxels = get_voxel_bounds();
		const float bounds_in_voxels_len = Vector3(bounds_in_voxels.size).length();

		if (bounds_in_voxels_len < 10000) {
			const Vector3 margin = Vector3(1, 1, 1) * bounds_in_voxels_len * 0.0025f;
			const Vector3 size = bounds_in_voxels.size;
			const Transform3D local_transform(
					Basis().scaled(size + margin * 2.f), Vector3(bounds_in_voxels.position) - margin
			);
			dr.draw_box(parent_transform * local_transform, Color(1, 1, 1));
		}
	}

	// Octree nodes
	// That can be expensive to draw
	if (debug_get_draw_flag(DEBUG_DRAW_OCTREE_NODES)) {
		const float lod_count_f = lod_count;

		for (auto it = state.octree_streaming.lod_octrees.begin(); it != state.octree_streaming.lod_octrees.end();
			 ++it) {
			const LodOctree &octree = it->second.octree;

			const Vector3i block_pos_maxlod = it->first;
			const Vector3i block_offset_lod0 = block_pos_maxlod << (lod_count - 1);

			octree.for_each_leaf([&dr, block_offset_lod0, mesh_block_size, parent_transform, lod_count_f](
										 Vector3i node_pos, int lod_index, const LodOctree::NodeData &node_data
								 ) {
				//
				const int size = mesh_block_size << lod_index;
				const Vector3i voxel_pos = mesh_block_size * ((node_pos << lod_index) + block_offset_lod0);
				const Transform3D local_transform(Basis().scaled(Vector3(size, size, size)), voxel_pos);
				const Transform3D t = parent_transform * local_transform;
				// Squaring because lower lod indexes are more interesting to see, so we give them more contrast.
				// Also this might be better with sRGB?
				const float g = math::squared(math::max(1.f - float(lod_index) / lod_count_f, 0.f));
				dr.draw_box(t, Color8(255, uint8_t(g * 254.f), 0, 255));
			});
		}
	}

	if (debug_get_draw_flag(DEBUG_DRAW_ACTIVE_MESH_BLOCKS)) {
		const float lod_count_f = lod_count;

		for (unsigned int lod_index = 0; lod_index < lod_count; ++lod_index) {
			const VoxelLodTerrainUpdateData::Lod &lod = state.lods[lod_index];

			for (auto mesh_it = lod.mesh_map_state.map.begin(); mesh_it != lod.mesh_map_state.map.end(); ++mesh_it) {
				const VoxelLodTerrainUpdateData::MeshBlockState &ms = mesh_it->second;
				if (ms.visual_active) {
					const int size = mesh_block_size << lod_index;
					const Vector3i bpos = mesh_it->first;
					const Vector3i voxel_pos = mesh_block_size * (bpos << lod_index);
					const Transform3D local_transform(Basis().scaled(Vector3(size, size, size)), voxel_pos);
					const Transform3D t = parent_transform * local_transform;
					// Squaring because lower lod indexes are more interesting to see, so we give them more contrast.
					// Also this might be better with sRGB?
					const float g = math::squared(math::max(1.f - float(lod_index) / lod_count_f, 0.f));
					dr.draw_box(t, Color8(255, uint8_t(g * 254.f), 0, 255));
				}
			}
		}
	}

	if (debug_get_draw_flag(DEBUG_DRAW_LOADED_VISUAL_AND_COLLISION_BLOCKS)) {
		for (unsigned int lod_index = 0; lod_index < lod_count; ++lod_index) {
			const VoxelMeshMap<VoxelMeshBlockVLT> &mesh_map = _mesh_maps_per_lod[lod_index];

			const int lod_block_size = mesh_block_size << lod_index;

			mesh_map.for_each_block([lod_block_size, &parent_transform, &dr](const VoxelMeshBlockVLT &block) {
				Color8 color;
				if (block.has_mesh() && block.has_collision_shape()) {
					color = Color8(255, 255, 0, 255);
				} else if (block.has_mesh()) {
					color = Color8(0, 255, 0, 255);
				} else if (block.has_collision_shape()) {
					color = Color8(255, 0, 0, 255);
				} else {
					// Zombie block? A block with no visual and no collision should not persist in the map
					color = Color8(0, 0, 0, 255);
				}
				const Vector3i voxel_pos = block.position * lod_block_size;
				const Transform3D local_transform(
						Basis().scaled(Vector3(lod_block_size, lod_block_size, lod_block_size)), voxel_pos
				);
				const Transform3D t = parent_transform * local_transform;
				dr.draw_box(t, color);
			});
		}
	}

	if (debug_get_draw_flag(DEBUG_DRAW_ACTIVE_VISUAL_AND_COLLISION_BLOCKS)) {
		for (unsigned int lod_index = 0; lod_index < lod_count; ++lod_index) {
			const VoxelMeshMap<VoxelMeshBlockVLT> &mesh_map = _mesh_maps_per_lod[lod_index];

			const int lod_block_size = mesh_block_size << lod_index;

			mesh_map.for_each_block([lod_block_size, &parent_transform, &dr](const VoxelMeshBlockVLT &block) {
				Color8 color;
				if (block.visual_active && block.is_collision_enabled()) {
					color = Color8(255, 255, 0, 255);
				} else if (block.visual_active) {
					color = Color8(0, 255, 0, 255);
				} else if (block.is_collision_enabled()) {
					color = Color8(255, 0, 0, 255);
				} else {
					return;
				}
				const Vector3i voxel_pos = block.position * lod_block_size;
				const Transform3D local_transform(
						Basis().scaled(Vector3(lod_block_size, lod_block_size, lod_block_size)), voxel_pos
				);
				const Transform3D t = parent_transform * local_transform;
				dr.draw_box(t, color);
			});
		}
	}

	if (debug_get_draw_flag(DEBUG_DRAW_VIEWER_CLIPBOXES) &&
		_update_data->settings.streaming_system == VoxelLodTerrainUpdateData::STREAMING_SYSTEM_CLIPBOX) {
		const float lod_count_f = lod_count;

		for (const VoxelLodTerrainUpdateData::PairedViewer &paired_viewer : state.clipbox_streaming.paired_viewers) {
			for (unsigned int lod_index = 0; lod_index < lod_count; ++lod_index) {
				const int lod_mesh_block_size = mesh_block_size << lod_index;
				const Box3i box = paired_viewer.state.mesh_box_per_lod[lod_index];
				const Transform3D lt(
						Basis().scaled(to_vec3(box.size * lod_mesh_block_size)),
						to_vec3(box.position * lod_mesh_block_size)
				);
				const Transform3D t = parent_transform * lt;
				const float g = math::squared(math::max(1.f - float(lod_index) / lod_count_f, 0.f));
				dr.draw_box(t, Color8(uint8_t(g * 254.f), 32, 255, 255));
			}
		}
	}

	// Edited blocks
	if (debug_get_draw_flag(DEBUG_DRAW_EDITED_BLOCKS) && _edited_blocks_gizmos_lod_index < lod_count) {
		const int data_block_size = get_data_block_size() << _edited_blocks_gizmos_lod_index;
		const Basis basis(Basis().scaled(Vector3(data_block_size, data_block_size, data_block_size)));

		// Note, if this causes too much contention somehow, we could get away with not locking spatial lock, dirty
		// reads of block flags should not hurt since they are only drawn every frame for debugging
		_data->for_each_block_at_lod_r(
				[&dr, parent_transform, data_block_size, basis](const Vector3i &bpos, const VoxelDataBlock &block) {
					if (block.is_edited()) {
						const Transform3D local_transform(basis, bpos * data_block_size);
						const Transform3D t = parent_transform * local_transform;
						const Color8 c = block.is_modified() ? Color8(255, 255, 0, 255) : Color8(0, 255, 0, 255);
						dr.draw_box(t, c);
					}
				},
				_edited_blocks_gizmos_lod_index
		);
	}

	// Debug updates
	for (unsigned int i = 0; i < _debug_mesh_update_items.size();) {
		DebugMeshUpdateItem &item = _debug_mesh_update_items[i];

		const Transform3D local_transform(
				Basis().scaled(to_vec3(Vector3iUtil::create(mesh_block_size << item.lod))),
				to_vec3(item.position * (mesh_block_size << item.lod))
		);

		const Transform3D t = parent_transform * local_transform;

		const Color color = math::lerp(
				Color(0, 0, 0), Color(0, 1, 1), item.remaining_frames / float(DebugMeshUpdateItem::LINGER_FRAMES)
		);
		dr.draw_box(t, Color8(color));

		--item.remaining_frames;
		if (item.remaining_frames == 0) {
			item = _debug_mesh_update_items.back();
			_debug_mesh_update_items.pop_back();
		} else {
			++i;
		}
	}

	for (unsigned int i = 0; i < _debug_edit_items.size();) {
		DebugEditItem &item = _debug_edit_items[i];

		const Transform3D local_transform(
				Basis().scaled(to_vec3(item.voxel_box.size)), to_vec3(item.voxel_box.position)
		);

		const Transform3D t = parent_transform * local_transform;

		const Color color = math::lerp(
				Color(0, 0, 0), Color(1, 1, 0), item.remaining_frames / float(DebugMeshUpdateItem::LINGER_FRAMES)
		);
		dr.draw_box(t, Color8(color));

		--item.remaining_frames;
		if (item.remaining_frames == 0) {
			item = _debug_edit_items.back();
			_debug_edit_items.pop_back();
		} else {
			++i;
		}
	}

	// Modifiers
	if (debug_get_draw_flag(DEBUG_DRAW_MODIFIER_BOUNDS)) {
		const VoxelModifierStack &modifiers = _data->get_modifiers();
		modifiers.for_each_modifier([&dr](const VoxelModifier &modifier) {
			const AABB aabb = modifier.get_aabb();
			const Transform3D t(Basis().scaled(aabb.size), aabb.get_center() - aabb.size * 0.5);
			dr.draw_box(t, Color8(0, 0, 255, 255));
		});
	}

	dr.end();
}

#endif

// This copies at multiple LOD levels to debug mips
Array VoxelLodTerrain::_b_debug_print_sdf_top_down(Vector3i center, Vector3i extents) {
	ERR_FAIL_COND_V(!math::is_valid_size(extents), Array());

	Array image_array;
	const unsigned int lod_count = get_lod_count();
	const VoxelData &voxel_data = *_data;

	for (unsigned int lod_index = 0; lod_index < lod_count; ++lod_index) {
		const Box3i world_box = Box3i::from_center_extents(center >> lod_index, extents >> lod_index);

		if (Vector3iUtil::get_volume(world_box.size) == 0) {
			continue;
		}

		VoxelBuffer buffer(VoxelBuffer::ALLOCATOR_DEFAULT);
		buffer.create(world_box.size);

		world_box.for_each_cell([world_box, &buffer, &voxel_data](const Vector3i &world_pos) {
			const Vector3i rpos = world_pos - world_box.position;
			VoxelSingleValue v;
			v.f = constants::SDF_FAR_OUTSIDE;
			v = voxel_data.get_voxel(world_pos, VoxelBuffer::CHANNEL_SDF, v);
			buffer.set_voxel_f(v.f, rpos.x, rpos.y, rpos.z, VoxelBuffer::CHANNEL_SDF);
		});

		Ref<Image> image = godot::VoxelBuffer::debug_print_sdf_to_image_top_down(buffer);
		image_array.append(image);
	}

	return image_array;
}

int VoxelLodTerrain::_b_debug_get_mesh_block_count() const {
	int sum = 0;
	const unsigned int lod_count = get_lod_count();
	for (unsigned int lod_index = 0; lod_index < lod_count; ++lod_index) {
		const VoxelMeshMap<VoxelMeshBlockVLT> &mesh_map = _mesh_maps_per_lod[lod_index];
		sum += mesh_map.get_block_count();
	}
	return sum;
}

int VoxelLodTerrain::_b_debug_get_data_block_count() const {
	return _data->get_block_count();
}

Node3D *VoxelLodTerrain::debug_dump_as_nodes(bool include_instancer) const {
	Node3D *root = memnew(Node3D);
	root->set_name(get_name());

	const unsigned int lod_count = get_lod_count();

	for (unsigned int lod_index = 0; lod_index < lod_count; ++lod_index) {
		const VoxelMeshMap<VoxelMeshBlockVLT> &mesh_map = _mesh_maps_per_lod[lod_index];

		// To make the scene easier to inspect
		Node3D *lod_node = memnew(Node3D);
		lod_node->set_name(String("LOD{0}").format(varray(lod_index)));
		root->add_child(lod_node);

		mesh_map.for_each_block([lod_node](const VoxelMeshBlockVLT &block) {
			block.for_each_mesh_instance_with_transform(
					[lod_node, &block](const zylann::godot::DirectMeshInstance &dmi, Transform3D t) {
						Ref<Mesh> mesh = dmi.get_mesh();

						if (mesh.is_valid()) {
							MeshInstance3D *mi = memnew(MeshInstance3D);
							mi->set_mesh(mesh);
							mi->set_transform(t);
							// TODO Transition mesh visibility?
							mi->set_visible(block.is_visible());
							lod_node->add_child(mi);
						}
					}
			);
		});
	}

	if (include_instancer && _instancer != nullptr) {
		Node *instances_root = _instancer->debug_dump_as_nodes();
		if (instances_root != nullptr) {
			root->add_child(instances_root);
		}
	}

	return root;
}

Error VoxelLodTerrain::debug_dump_as_scene(String fpath, bool include_instancer) const {
	Node3D *root = debug_dump_as_nodes(include_instancer);
	ZN_ASSERT_RETURN_V(root != nullptr, ERR_BUG);

	zylann::godot::set_nodes_owner_except_root(root, root);

	Ref<PackedScene> scene;
	scene.instantiate();
	const Error pack_result = scene->pack(root);
	memdelete(root);
	if (pack_result != OK) {
		return pack_result;
	}

	const Error save_result = zylann::godot::save_resource(scene, fpath, ResourceSaver::FLAG_BUNDLE_RESOURCES);
	return save_result;
}

int /*Error*/ VoxelLodTerrain::_b_debug_dump_as_scene(String fpath, bool include_instancer) const {
	return static_cast<int>(debug_dump_as_scene(fpath, include_instancer));
}

bool VoxelLodTerrain::_b_is_area_meshed(AABB aabb, int lod_index) const {
	ERR_FAIL_INDEX_V(lod_index, static_cast<int>(constants::MAX_LOD), false);
	return is_area_meshed(Box3i(aabb.position, aabb.size), lod_index);
}

void VoxelLodTerrain::_bind_methods() {
	using Self = VoxelLodTerrain;

	// Material

	ClassDB::bind_method(D_METHOD("set_material", "material"), &Self::set_material);
	ClassDB::bind_method(D_METHOD("get_material"), &Self::get_material);

	// Bounds

	ClassDB::bind_method(D_METHOD("set_view_distance", "distance_in_voxels"), &Self::set_view_distance);
	ClassDB::bind_method(D_METHOD("get_view_distance"), &Self::get_view_distance);

	ClassDB::bind_method(D_METHOD("set_voxel_bounds"), &Self::_b_set_voxel_bounds);
	ClassDB::bind_method(D_METHOD("get_voxel_bounds"), &Self::_b_get_voxel_bounds);

	// Collisions

	ClassDB::bind_method(D_METHOD("get_generate_collisions"), &Self::get_generate_collisions);
	ClassDB::bind_method(D_METHOD("set_generate_collisions", "enabled"), &Self::set_generate_collisions);

	ClassDB::bind_method(D_METHOD("get_collision_lod_count"), &Self::get_collision_lod_count);
	ClassDB::bind_method(D_METHOD("set_collision_lod_count", "count"), &Self::set_collision_lod_count);

	ClassDB::bind_method(D_METHOD("get_collision_layer"), &Self::get_collision_layer);
	ClassDB::bind_method(D_METHOD("set_collision_layer", "layer"), &Self::set_collision_layer);

	ClassDB::bind_method(D_METHOD("get_collision_mask"), &Self::get_collision_mask);
	ClassDB::bind_method(D_METHOD("set_collision_mask", "mask"), &Self::set_collision_mask);

	ClassDB::bind_method(D_METHOD("get_collision_margin"), &Self::get_collision_margin);
	ClassDB::bind_method(D_METHOD("set_collision_margin", "margin"), &Self::set_collision_margin);

	ClassDB::bind_method(D_METHOD("get_collision_update_delay"), &Self::get_collision_update_delay);
	ClassDB::bind_method(D_METHOD("set_collision_update_delay", "delay_msec"), &Self::set_collision_update_delay);

	// LOD

	ClassDB::bind_method(D_METHOD("get_lod_fade_duration"), &Self::get_lod_fade_duration);
	ClassDB::bind_method(D_METHOD("set_lod_fade_duration", "seconds"), &Self::set_lod_fade_duration);

	ClassDB::bind_method(D_METHOD("set_lod_count", "lod_count"), &Self::set_lod_count);
	ClassDB::bind_method(D_METHOD("get_lod_count"), &Self::get_lod_count);

	ClassDB::bind_method(D_METHOD("set_lod_distance", "lod_distance"), &Self::set_lod_distance);
	ClassDB::bind_method(D_METHOD("get_lod_distance"), &Self::get_lod_distance);

	ClassDB::bind_method(D_METHOD("set_secondary_lod_distance", "lod_distance"), &Self::set_secondary_lod_distance);
	ClassDB::bind_method(D_METHOD("get_secondary_lod_distance"), &Self::get_secondary_lod_distance);

	// Misc

	ClassDB::bind_method(
			D_METHOD("voxel_to_data_block_position", "voxel_position", "lod_index"), &Self::voxel_to_data_block_position
	);
	ClassDB::bind_method(
			D_METHOD("voxel_to_mesh_block_position", "voxel_position", "lod_index"), &Self::voxel_to_mesh_block_position
	);

	ClassDB::bind_method(D_METHOD("get_voxel_tool"), &Self::get_voxel_tool);
	ClassDB::bind_method(D_METHOD("save_modified_blocks"), &Self::_b_save_modified_blocks);

	ClassDB::bind_method(D_METHOD("set_run_stream_in_editor"), &Self::set_run_stream_in_editor);
	ClassDB::bind_method(D_METHOD("is_stream_running_in_editor"), &Self::is_stream_running_in_editor);

	ClassDB::bind_method(D_METHOD("is_area_meshed", "area_in_voxels", "lod_index"), &Self::_b_is_area_meshed);

	// Normalmaps

	ClassDB::bind_method(D_METHOD("set_normalmap_enabled", "enabled"), &Self::set_normalmap_enabled);
	ClassDB::bind_method(D_METHOD("is_normalmap_enabled"), &Self::is_normalmap_enabled);

	ClassDB::bind_method(
			D_METHOD("set_normalmap_tile_resolution_min", "resolution"), &Self::set_normalmap_tile_resolution_min
	);
	ClassDB::bind_method(D_METHOD("get_normalmap_tile_resolution_min"), &Self::get_normalmap_tile_resolution_min);

	ClassDB::bind_method(
			D_METHOD("set_normalmap_tile_resolution_max", "resolution"), &Self::set_normalmap_tile_resolution_max
	);
	ClassDB::bind_method(D_METHOD("get_normalmap_tile_resolution_max"), &Self::get_normalmap_tile_resolution_max);

	ClassDB::bind_method(D_METHOD("set_normalmap_begin_lod_index", "lod_index"), &Self::set_normalmap_begin_lod_index);
	ClassDB::bind_method(D_METHOD("get_normalmap_begin_lod_index"), &Self::get_normalmap_begin_lod_index);

	ClassDB::bind_method(
			D_METHOD("set_normalmap_max_deviation_degrees", "angle"), &Self::set_normalmap_max_deviation_degrees
	);
	ClassDB::bind_method(D_METHOD("get_normalmap_max_deviation_degrees"), &Self::get_normalmap_max_deviation_degrees);

	ClassDB::bind_method(D_METHOD("set_octahedral_normal_encoding", "enabled"), &Self::set_octahedral_normal_encoding);
	ClassDB::bind_method(D_METHOD("get_octahedral_normal_encoding"), &Self::get_octahedral_normal_encoding);

	ClassDB::bind_method(
			D_METHOD("set_normalmap_generator_override", "generator_override"), &Self::set_normalmap_generator_override
	);
	ClassDB::bind_method(D_METHOD("get_normalmap_generator_override"), &Self::get_normalmap_generator_override);

	ClassDB::bind_method(
			D_METHOD("set_normalmap_generator_override_begin_lod_index", "lod_index"),
			&Self::set_normalmap_generator_override_begin_lod_index
	);
	ClassDB::bind_method(
			D_METHOD("get_normalmap_generator_override_begin_lod_index"),
			&Self::get_normalmap_generator_override_begin_lod_index
	);

	ClassDB::bind_method(D_METHOD("set_normalmap_use_gpu", "enabled"), &Self::set_normalmap_use_gpu);
	ClassDB::bind_method(D_METHOD("get_normalmap_use_gpu"), &Self::get_normalmap_use_gpu);

	// Advanced

	ClassDB::bind_method(D_METHOD("get_mesh_block_size"), &Self::get_mesh_block_size);
	ClassDB::bind_method(D_METHOD("set_mesh_block_size"), &Self::set_mesh_block_size);

	ClassDB::bind_method(D_METHOD("get_data_block_size"), &Self::get_data_block_size);
	ClassDB::bind_method(D_METHOD("get_data_block_region_extent"), &Self::get_data_block_region_extent);

	ClassDB::bind_method(D_METHOD("set_full_load_mode_enabled"), &Self::set_full_load_mode_enabled);
	ClassDB::bind_method(D_METHOD("is_full_load_mode_enabled"), &Self::is_full_load_mode_enabled);

	ClassDB::bind_method(D_METHOD("set_threaded_update_enabled", "enabled"), &Self::set_threaded_update_enabled);
	ClassDB::bind_method(D_METHOD("is_threaded_update_enabled"), &Self::is_threaded_update_enabled);

	ClassDB::bind_method(D_METHOD("set_process_callback", "mode"), &Self::set_process_callback);
	ClassDB::bind_method(D_METHOD("get_process_callback"), &Self::get_process_callback);

	ClassDB::bind_method(D_METHOD("set_generator_use_gpu", "enabled"), &Self::set_generator_use_gpu);
	ClassDB::bind_method(D_METHOD("get_generator_use_gpu"), &Self::get_generator_use_gpu);

	ClassDB::bind_method(D_METHOD("set_streaming_system", "system"), &Self::set_streaming_system);
	ClassDB::bind_method(D_METHOD("get_streaming_system"), &Self::get_streaming_system);

	// Debug

	ClassDB::bind_method(D_METHOD("get_statistics"), &Self::_b_get_statistics);

	ClassDB::bind_method(D_METHOD("debug_raycast_mesh_block", "origin", "dir"), &Self::debug_raycast_mesh_block);
	ClassDB::bind_method(D_METHOD("debug_get_data_block_info", "block_pos", "lod"), &Self::debug_get_data_block_info);
	ClassDB::bind_method(D_METHOD("debug_get_mesh_block_info", "block_pos", "lod"), &Self::debug_get_mesh_block_info);
	ClassDB::bind_method(D_METHOD("debug_get_octrees_detailed"), &Self::debug_get_octrees_detailed);
	ClassDB::bind_method(D_METHOD("debug_print_sdf_top_down", "center", "extents"), &Self::_b_debug_print_sdf_top_down);
	ClassDB::bind_method(D_METHOD("debug_get_mesh_block_count"), &Self::_b_debug_get_mesh_block_count);
	ClassDB::bind_method(D_METHOD("debug_get_data_block_count"), &Self::_b_debug_get_data_block_count);
	ClassDB::bind_method(D_METHOD("debug_dump_as_scene", "path", "include_instancer"), &Self::_b_debug_dump_as_scene);
	ClassDB::bind_method(D_METHOD("debug_is_draw_enabled"), &Self::debug_is_draw_enabled);
	ClassDB::bind_method(D_METHOD("debug_set_draw_enabled", "enabled"), &Self::debug_set_draw_enabled);
	ClassDB::bind_method(D_METHOD("debug_set_draw_flag", "flag_index", "enabled"), &Self::debug_set_draw_flag);
	ClassDB::bind_method(D_METHOD("debug_get_draw_flag", "flag_index"), &Self::debug_get_draw_flag);

	// ClassDB::bind_method(D_METHOD("_on_stream_params_changed"), &Self::_on_stream_params_changed);

	BIND_ENUM_CONSTANT(PROCESS_CALLBACK_IDLE);
	BIND_ENUM_CONSTANT(PROCESS_CALLBACK_PHYSICS);
	BIND_ENUM_CONSTANT(PROCESS_CALLBACK_DISABLED);

	BIND_ENUM_CONSTANT(DEBUG_DRAW_OCTREE_NODES);
	BIND_ENUM_CONSTANT(DEBUG_DRAW_OCTREE_BOUNDS);
	BIND_ENUM_CONSTANT(DEBUG_DRAW_MESH_UPDATES);
	BIND_ENUM_CONSTANT(DEBUG_DRAW_EDIT_BOXES);
	BIND_ENUM_CONSTANT(DEBUG_DRAW_VOLUME_BOUNDS);
	BIND_ENUM_CONSTANT(DEBUG_DRAW_EDITED_BLOCKS);
	BIND_ENUM_CONSTANT(DEBUG_DRAW_MODIFIER_BOUNDS);
	BIND_ENUM_CONSTANT(DEBUG_DRAW_ACTIVE_MESH_BLOCKS);
	BIND_ENUM_CONSTANT(DEBUG_DRAW_VIEWER_CLIPBOXES);
	BIND_ENUM_CONSTANT(DEBUG_DRAW_LOADED_VISUAL_AND_COLLISION_BLOCKS);
	BIND_ENUM_CONSTANT(DEBUG_DRAW_ACTIVE_VISUAL_AND_COLLISION_BLOCKS);
	BIND_ENUM_CONSTANT(DEBUG_DRAW_FLAGS_COUNT);

	BIND_ENUM_CONSTANT(STREAMING_SYSTEM_LEGACY_OCTREE);
	BIND_ENUM_CONSTANT(STREAMING_SYSTEM_CLIPBOX);

	ADD_GROUP("Bounds", "");

	ADD_PROPERTY(PropertyInfo(Variant::INT, "view_distance"), "set_view_distance", "get_view_distance");
	ADD_PROPERTY(PropertyInfo(Variant::AABB, "voxel_bounds"), "set_voxel_bounds", "get_voxel_bounds");

	ADD_GROUP("Level of detail", "");

	ADD_PROPERTY(PropertyInfo(Variant::INT, "lod_count"), "set_lod_count", "get_lod_count");
	ADD_PROPERTY(PropertyInfo(Variant::FLOAT, "lod_distance"), "set_lod_distance", "get_lod_distance");
	ADD_PROPERTY(
			PropertyInfo(Variant::FLOAT, "secondary_lod_distance"),
			"set_secondary_lod_distance",
			"get_secondary_lod_distance"
	);
	ADD_PROPERTY(PropertyInfo(Variant::FLOAT, "lod_fade_duration"), "set_lod_fade_duration", "get_lod_fade_duration");

	ADD_GROUP("Material", "");
	ADD_PROPERTY(
			PropertyInfo(
					Variant::OBJECT,
					"material",
					PROPERTY_HINT_RESOURCE_TYPE,
					String("{0},{1}").format(
							varray(BaseMaterial3D::get_class_static(), ShaderMaterial::get_class_static())
					)
			),
			"set_material",
			"get_material"
	);

	ADD_GROUP("Detail normalmaps", "normalmap_");

	ADD_PROPERTY(PropertyInfo(Variant::BOOL, "normalmap_enabled"), "set_normalmap_enabled", "is_normalmap_enabled");
	ADD_PROPERTY(
			PropertyInfo(Variant::INT, "normalmap_tile_resolution_min"),
			"set_normalmap_tile_resolution_min",
			"get_normalmap_tile_resolution_min"
	);
	ADD_PROPERTY(
			PropertyInfo(Variant::INT, "normalmap_tile_resolution_max"),
			"set_normalmap_tile_resolution_max",
			"get_normalmap_tile_resolution_max"
	);
	ADD_PROPERTY(
			PropertyInfo(Variant::INT, "normalmap_begin_lod_index"),
			"set_normalmap_begin_lod_index",
			"get_normalmap_begin_lod_index"
	);
	ADD_PROPERTY(
			PropertyInfo(Variant::INT, "normalmap_max_deviation_degrees"),
			"set_normalmap_max_deviation_degrees",
			"get_normalmap_max_deviation_degrees"
	);
	ADD_PROPERTY(
			PropertyInfo(Variant::BOOL, "normalmap_octahedral_encoding_enabled"),
			"set_octahedral_normal_encoding",
			"get_octahedral_normal_encoding"
	);
	ADD_PROPERTY(PropertyInfo(Variant::BOOL, "normalmap_use_gpu"), "set_normalmap_use_gpu", "get_normalmap_use_gpu");

	ADD_GROUP("Collisions", "");

	ADD_PROPERTY(
			PropertyInfo(Variant::BOOL, "generate_collisions"), "set_generate_collisions", "get_generate_collisions"
	);
	ADD_PROPERTY(
			PropertyInfo(Variant::INT, "collision_layer", PROPERTY_HINT_LAYERS_3D_PHYSICS),
			"set_collision_layer",
			"get_collision_layer"
	);
	ADD_PROPERTY(
			PropertyInfo(Variant::INT, "collision_mask", PROPERTY_HINT_LAYERS_3D_PHYSICS),
			"set_collision_mask",
			"get_collision_mask"
	);
	ADD_PROPERTY(
			PropertyInfo(Variant::INT, "collision_lod_count"), "set_collision_lod_count", "get_collision_lod_count"
	);
	ADD_PROPERTY(
			PropertyInfo(Variant::INT, "collision_update_delay"),
			"set_collision_update_delay",
			"get_collision_update_delay"
	);
	ADD_PROPERTY(PropertyInfo(Variant::FLOAT, "collision_margin"), "set_collision_margin", "get_collision_margin");

	ADD_GROUP("Advanced", "");

	// TODO Probably should be in parent class?
	ADD_PROPERTY(
			PropertyInfo(Variant::BOOL, "run_stream_in_editor"),
			"set_run_stream_in_editor",
			"is_stream_running_in_editor"
	);
	ADD_PROPERTY(PropertyInfo(Variant::INT, "mesh_block_size"), "set_mesh_block_size", "get_mesh_block_size");
	ADD_PROPERTY(
			PropertyInfo(Variant::BOOL, "full_load_mode_enabled"),
			"set_full_load_mode_enabled",
			"is_full_load_mode_enabled"
	);
	ADD_PROPERTY(
			PropertyInfo(Variant::BOOL, "threaded_update_enabled"),
			"set_threaded_update_enabled",
			"is_threaded_update_enabled"
	);
	ADD_PROPERTY(PropertyInfo(Variant::BOOL, "use_gpu_generation"), "set_generator_use_gpu", "get_generator_use_gpu");
	ADD_PROPERTY(
			PropertyInfo(Variant::INT, "streaming_system", PROPERTY_HINT_ENUM, "Octree (legacy),Clipbox"),
			"set_streaming_system",
			"get_streaming_system"
	);

	ADD_GROUP("Debug Drawing", "debug_");

	// Debug drawing is not persistent

	ADD_PROPERTY(
			PropertyInfo(Variant::BOOL, "debug_draw_enabled", PROPERTY_HINT_NONE, "", PROPERTY_USAGE_EDITOR),
			"debug_set_draw_enabled",
			"debug_is_draw_enabled"
	);

#define ADD_DEBUG_DRAW_FLAG(m_name, m_flag)                                                                            \
	ADD_PROPERTYI(                                                                                                     \
			PropertyInfo(Variant::BOOL, m_name, PROPERTY_HINT_NONE, "", PROPERTY_USAGE_EDITOR),                        \
			"debug_set_draw_flag",                                                                                     \
			"debug_get_draw_flag",                                                                                     \
			m_flag                                                                                                     \
	);

	ADD_DEBUG_DRAW_FLAG("debug_draw_octree_nodes", DEBUG_DRAW_OCTREE_NODES);
	ADD_DEBUG_DRAW_FLAG("debug_draw_octree_bounds", DEBUG_DRAW_OCTREE_BOUNDS);
	ADD_DEBUG_DRAW_FLAG("debug_draw_mesh_updates", DEBUG_DRAW_MESH_UPDATES);
	ADD_DEBUG_DRAW_FLAG("debug_draw_edit_boxes", DEBUG_DRAW_EDIT_BOXES);
	ADD_DEBUG_DRAW_FLAG("debug_draw_volume_bounds", DEBUG_DRAW_VOLUME_BOUNDS);
	ADD_DEBUG_DRAW_FLAG("debug_draw_edited_blocks", DEBUG_DRAW_EDITED_BLOCKS);
	ADD_DEBUG_DRAW_FLAG("debug_draw_modifier_bounds", DEBUG_DRAW_MODIFIER_BOUNDS);
	ADD_DEBUG_DRAW_FLAG("debug_draw_active_mesh_blocks", DEBUG_DRAW_ACTIVE_MESH_BLOCKS);
	ADD_DEBUG_DRAW_FLAG("debug_draw_viewer_clipboxes", DEBUG_DRAW_VIEWER_CLIPBOXES);
	ADD_DEBUG_DRAW_FLAG("debug_draw_loaded_visual_and_collision_blocks", DEBUG_DRAW_LOADED_VISUAL_AND_COLLISION_BLOCKS);
	ADD_DEBUG_DRAW_FLAG("debug_draw_active_visual_and_collision_blocks", DEBUG_DRAW_ACTIVE_VISUAL_AND_COLLISION_BLOCKS);
}

} // namespace zylann::voxel<|MERGE_RESOLUTION|>--- conflicted
+++ resolved
@@ -1232,11 +1232,9 @@
 		{
 			VoxelLodTerrainUpdateData &update_data = *_update_data;
 			update_data.viewers.clear();
-			VoxelEngine::get_singleton().for_each_viewer(
-					[&update_data](ViewerID id, const VoxelEngine::Viewer &viewer) {
-						update_data.viewers.push_back({ id, viewer });
-					}
-			);
+			VoxelEngine::get_singleton().for_each_viewer([&update_data](
+																 ViewerID id, const VoxelEngine::Viewer &viewer
+														 ) { update_data.viewers.push_back({ id, viewer }); });
 		}
 
 		// TODO Optimization: pool tasks instead of allocating?
@@ -1816,7 +1814,6 @@
 			first_collision_load = (mesh_block_state.collision_loaded.exchange(true) == false);
 		}
 	}
-<<<<<<< HEAD
 	if (_update_data->settings.streaming_system == VoxelLodTerrainUpdateData::STREAMING_SYSTEM_CLIPBOX) {
 		if (first_visual_load || first_collision_load) {
 			// Notify streaming system so it can subdivide LODs as they load
@@ -1829,18 +1826,9 @@
 		if (ob.lod > 0) {
 			VoxelLodTerrainUpdateData::ClipboxStreamingState &cs = _update_data->state.clipbox_streaming;
 			MutexLock mlock(cs.updated_mesh_blocks_mutex);
-			cs.updated_mesh_blocks.push_back(
-					VoxelLodTerrainUpdateData::UpdatedMeshBlockEvent{ ob.position, ob.lod, ob.visual_was_required });
-		}
-=======
-	if ((first_visual_load || first_collision_load) &&
-		_update_data->settings.streaming_system == VoxelLodTerrainUpdateData::STREAMING_SYSTEM_CLIPBOX) {
-		// Notify streaming system so it can subdivide LODs as they load
-		VoxelLodTerrainUpdateData::ClipboxStreamingState &cs = _update_data->state.clipbox_streaming;
-		MutexLock mlock(cs.loaded_mesh_blocks_mutex);
-		cs.loaded_mesh_blocks.push_back(VoxelLodTerrainUpdateData::LoadedMeshBlockEvent{
-				ob.position, ob.lod, first_visual_load, first_collision_load });
->>>>>>> 7aa148bf
+			cs.updated_mesh_blocks.push_back(VoxelLodTerrainUpdateData::UpdatedMeshBlockEvent{
+					ob.position, ob.lod, ob.visual_was_required });
+		}
 	}
 
 	// -------- Part where we invoke Godot functions ---------
