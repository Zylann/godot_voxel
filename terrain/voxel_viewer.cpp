#include "voxel_viewer.h"
#include "../engine/voxel_engine.h"
#include "../util/godot/classes/engine.h"
#include "../util/godot/classes/node.h"
#include "../util/string_funcs.h"

namespace zylann::voxel {

VoxelViewer::VoxelViewer() {
	set_notify_transform(!Engine::get_singleton()->is_editor_hint());
}

void VoxelViewer::set_view_distance(unsigned int distance) {
	_view_distance = distance;
	if (is_active()) {
		VoxelEngine::get_singleton().set_viewer_distance(_viewer_id, distance);
	}
}

unsigned int VoxelViewer::get_view_distance() const {
	return _view_distance;
}

void VoxelViewer::set_requires_visuals(bool enabled) {
	_requires_visuals = enabled;
	if (is_active()) {
		VoxelEngine::get_singleton().set_viewer_requires_visuals(_viewer_id, enabled);
	}
}

bool VoxelViewer::is_requiring_visuals() const {
	return _requires_visuals;
}

void VoxelViewer::set_requires_collisions(bool enabled) {
	_requires_collisions = enabled;
	if (is_active()) {
		VoxelEngine::get_singleton().set_viewer_requires_collisions(_viewer_id, enabled);
	}
}

bool VoxelViewer::is_requiring_collisions() const {
	return _requires_collisions;
}

void VoxelViewer::set_requires_data_block_notifications(bool enabled) {
	_requires_data_block_notifications = enabled;
	if (is_active()) {
		VoxelEngine::get_singleton().set_viewer_requires_data_block_notifications(_viewer_id, enabled);
	}
}

bool VoxelViewer::is_requiring_data_block_notifications() const {
	return _requires_data_block_notifications;
}

void VoxelViewer::set_network_peer_id(int id) {
	_network_peer_id = id;
	if (is_active()) {
		VoxelEngine::get_singleton().set_viewer_network_peer_id(_viewer_id, id);
	}
}

int VoxelViewer::get_network_peer_id() const {
	return _network_peer_id;
}

void VoxelViewer::set_enabled_in_editor(bool enable) {
	if (_enabled_in_editor == enable) {
		return;
	}

	_enabled_in_editor = enable;

#ifdef TOOLS_ENABLED
	// This setting only has an effect when in the editor.
	// Note, `is_editor_hint` is not supposed to change during execution.
	if (Engine::get_singleton()->is_editor_hint()) {
		set_notify_transform(_enabled_in_editor);

		if (is_inside_tree()) {
			if (_enabled_in_editor) {
				_viewer_id = VoxelEngine::get_singleton().add_viewer();
				sync_all_parameters();

			} else {
				VoxelEngine::get_singleton().remove_viewer(_viewer_id);
			}
		}
	}
#endif
}

bool VoxelViewer::is_enabled_in_editor() const {
	return _enabled_in_editor;
}

void VoxelViewer::sync_all_parameters() {
	VoxelEngine::get_singleton().set_viewer_distance(_viewer_id, _view_distance);
	VoxelEngine::get_singleton().set_viewer_requires_visuals(_viewer_id, _requires_visuals);
	VoxelEngine::get_singleton().set_viewer_requires_collisions(_viewer_id, _requires_collisions);
	VoxelEngine::get_singleton().set_viewer_requires_data_block_notifications(
			_viewer_id, _requires_data_block_notifications);
	VoxelEngine::get_singleton().set_viewer_network_peer_id(_viewer_id, _network_peer_id);
	const Vector3 pos = get_global_transform().origin;
	VoxelEngine::get_singleton().set_viewer_position(_viewer_id, pos);
}

void VoxelViewer::_notification(int p_what) {
	switch (p_what) {
		case NOTIFICATION_ENTER_TREE: {
			if (!Engine::get_singleton()->is_editor_hint() || _enabled_in_editor) {
				_viewer_id = VoxelEngine::get_singleton().add_viewer();
<<<<<<< HEAD
				sync_all_parameters();
=======
				VoxelEngine::get_singleton().set_viewer_distance(_viewer_id, _view_distance);
				VoxelEngine::get_singleton().set_viewer_requires_visuals(_viewer_id, _requires_visuals);
				VoxelEngine::get_singleton().set_viewer_requires_collisions(_viewer_id, _requires_collisions);
				VoxelEngine::get_singleton().set_viewer_requires_data_block_notifications(
						_viewer_id, _requires_data_block_notifications);
				VoxelEngine::get_singleton().set_viewer_network_peer_id(_viewer_id, _network_peer_id);
				const Vector3 pos = get_global_transform().origin;
				VoxelEngine::get_singleton().set_viewer_position(_viewer_id, pos);

				// VoxelEngine::get_singleton().sync_viewers_task_priority_data();
>>>>>>> cee2a86a
			}
		} break;

		case NOTIFICATION_EXIT_TREE:
			if (!Engine::get_singleton()->is_editor_hint() || _enabled_in_editor) {
				// TODO When users reparent nodes, adding/removing viewers causes some suboptimal situations.
				// We could mitigate this use case by putting viewers into an inactive group, so they keep their ID, so
				// when reparenting happens, they will flip on and off. From the perspective of terrain's viewer pairing
				// logic, it will be as if nothing special happened and it won't cause unnecessary reload/re-refcount.
				VoxelEngine::get_singleton().remove_viewer(_viewer_id);
			}
			break;

		case NOTIFICATION_TRANSFORM_CHANGED:
			if (is_active()) {
				const Vector3 pos = get_global_transform().origin;
				VoxelEngine::get_singleton().set_viewer_position(_viewer_id, pos);
			}
			break;

		default:
			break;
	}
}

bool VoxelViewer::is_active() const {
	return is_inside_tree() && (!Engine::get_singleton()->is_editor_hint() || _enabled_in_editor);
}

void VoxelViewer::_bind_methods() {
	ClassDB::bind_method(D_METHOD("set_view_distance", "distance"), &VoxelViewer::set_view_distance);
	ClassDB::bind_method(D_METHOD("get_view_distance"), &VoxelViewer::get_view_distance);

	ClassDB::bind_method(D_METHOD("set_requires_visuals", "enabled"), &VoxelViewer::set_requires_visuals);
	ClassDB::bind_method(D_METHOD("is_requiring_visuals"), &VoxelViewer::is_requiring_visuals);

	ClassDB::bind_method(D_METHOD("set_requires_collisions", "enabled"), &VoxelViewer::set_requires_collisions);
	ClassDB::bind_method(D_METHOD("is_requiring_collisions"), &VoxelViewer::is_requiring_collisions);

	ClassDB::bind_method(D_METHOD("set_requires_data_block_notifications", "enabled"),
			&VoxelViewer::set_requires_data_block_notifications);
	ClassDB::bind_method(
			D_METHOD("is_requiring_data_block_notifications"), &VoxelViewer::is_requiring_data_block_notifications);

	ClassDB::bind_method(D_METHOD("set_network_peer_id", "id"), &VoxelViewer::set_network_peer_id);
	ClassDB::bind_method(D_METHOD("get_network_peer_id"), &VoxelViewer::get_network_peer_id);

	ClassDB::bind_method(D_METHOD("set_enabled_in_editor", "enabled"), &VoxelViewer::set_enabled_in_editor);
	ClassDB::bind_method(D_METHOD("is_enabled_in_editor"), &VoxelViewer::is_enabled_in_editor);

	ADD_PROPERTY(PropertyInfo(Variant::INT, "view_distance"), "set_view_distance", "get_view_distance");
	ADD_PROPERTY(PropertyInfo(Variant::BOOL, "requires_visuals"), "set_requires_visuals", "is_requiring_visuals");
	ADD_PROPERTY(
			PropertyInfo(Variant::BOOL, "requires_collisions"), "set_requires_collisions", "is_requiring_collisions");
	ADD_PROPERTY(PropertyInfo(Variant::BOOL, "requires_data_block_notifications"),
			"set_requires_data_block_notifications", "is_requiring_data_block_notifications");
	ADD_PROPERTY(PropertyInfo(Variant::BOOL, "enabled_in_editor"), "set_enabled_in_editor", "is_enabled_in_editor");
}

} // namespace zylann::voxel<|MERGE_RESOLUTION|>--- conflicted
+++ resolved
@@ -111,20 +111,8 @@
 		case NOTIFICATION_ENTER_TREE: {
 			if (!Engine::get_singleton()->is_editor_hint() || _enabled_in_editor) {
 				_viewer_id = VoxelEngine::get_singleton().add_viewer();
-<<<<<<< HEAD
 				sync_all_parameters();
-=======
-				VoxelEngine::get_singleton().set_viewer_distance(_viewer_id, _view_distance);
-				VoxelEngine::get_singleton().set_viewer_requires_visuals(_viewer_id, _requires_visuals);
-				VoxelEngine::get_singleton().set_viewer_requires_collisions(_viewer_id, _requires_collisions);
-				VoxelEngine::get_singleton().set_viewer_requires_data_block_notifications(
-						_viewer_id, _requires_data_block_notifications);
-				VoxelEngine::get_singleton().set_viewer_network_peer_id(_viewer_id, _network_peer_id);
-				const Vector3 pos = get_global_transform().origin;
-				VoxelEngine::get_singleton().set_viewer_position(_viewer_id, pos);
-
 				// VoxelEngine::get_singleton().sync_viewers_task_priority_data();
->>>>>>> cee2a86a
 			}
 		} break;
 
