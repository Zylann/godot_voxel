--- conflicted
+++ resolved
@@ -959,13 +959,8 @@
 Vector3 VoxelLodTerrain::voxel_to_data_block_position(Vector3 vpos, int lod_index) const {
 	ERR_FAIL_COND_V(lod_index < 0, Vector3());
 	ERR_FAIL_COND_V(lod_index >= get_lod_count(), Vector3());
-<<<<<<< HEAD
 	const VoxelDataLodMap::Lod &lod = _data->lods[lod_index];
-	Vector3i bpos = lod.map.voxel_to_block(Vector3i(vpos)) >> lod_index;
-=======
-	const Lod &lod = _lods[lod_index];
-	Vector3i bpos = lod.data_map.voxel_to_block(Vector3i::from_floored(vpos)) >> lod_index;
->>>>>>> be39cf78
+	Vector3i bpos = lod.map.voxel_to_block(Vector3i::from_floored(vpos)) >> lod_index;
 	return bpos.to_vec3();
 }
 
@@ -1333,26 +1328,10 @@
 
 	static thread_local std::vector<BlockToSave> data_blocks_to_save;
 
-<<<<<<< HEAD
 	// Unload data blocks falling out of block region extent
 	if (_full_load_mode == false) {
 		process_unload_data_blocks_sliding_box(viewer_pos, data_blocks_to_save);
 	}
-=======
-		// Ignore largest lod because it can extend a little beyond due to the view distance setting.
-		// Instead, those blocks are unloaded by the octree forest management.
-		// Iterating from big to small LOD so we can exit earlier if bounds don't intersect.
-		for (int lod_index = get_lod_count() - 2; lod_index >= 0; --lod_index) {
-			VOXEL_PROFILE_SCOPE();
-			Lod &lod = _lods[lod_index];
-
-			// Each LOD keeps a box of loaded blocks, and only some of the blocks will get polygonized.
-			// The player can edit them so changes can be propagated to lower lods.
-
-			unsigned int block_size_po2 = _lods[0].data_map.get_block_size_pow2() + lod_index;
-			Vector3i viewer_block_pos_within_lod =
-					VoxelDataMap::voxel_to_block_b(Vector3i::from_floored(viewer_pos), block_size_po2);
->>>>>>> be39cf78
 
 	// Unload mesh blocks falling out of block region extent
 	process_unload_mesh_blocks_sliding_box(viewer_pos);
@@ -1396,13 +1375,7 @@
 	// Process async edits after receiving data blocks because they may need them
 	process_async_edits();
 
-<<<<<<< HEAD
 	process_fading_blocks(delta);
-=======
-			unsigned int block_size_po2 = _lods[0].mesh_map.get_block_size_pow2() + lod_index;
-			Vector3i viewer_block_pos_within_lod =
-					VoxelMeshMap::voxel_to_block_b(Vector3i::from_floored(viewer_pos), block_size_po2);
->>>>>>> be39cf78
 
 	_stats.time_process_load_responses = profiling_clock.restart();
 
@@ -1439,13 +1412,9 @@
 		// Each LOD keeps a box of loaded blocks, and only some of the blocks will get polygonized.
 		// The player can edit them so changes can be propagated to lower lods.
 
-<<<<<<< HEAD
 		const unsigned int block_size_po2 = get_data_block_size_pow2() + lod_index;
-		const Vector3i viewer_block_pos_within_lod = VoxelDataMap::voxel_to_block_b(p_viewer_pos, block_size_po2);
-=======
-		const Vector3i viewer_octree_pos =
-				(Vector3i::from_floored(viewer_pos) + Vector3i(octree_size / 2)) >> octree_size_po2;
->>>>>>> be39cf78
+		const Vector3i viewer_block_pos_within_lod =
+				VoxelDataMap::voxel_to_block_b(Vector3i::from_floored(p_viewer_pos), block_size_po2);
 
 		const Box3i bounds_in_blocks = Box3i(
 				_bounds_in_voxels.pos >> block_size_po2,
@@ -1524,7 +1493,8 @@
 		Lod &lod = _lods[lod_index];
 
 		unsigned int block_size_po2 = _lods[0].mesh_map.get_block_size_pow2() + lod_index;
-		Vector3i viewer_block_pos_within_lod = VoxelMeshMap::voxel_to_block_b(p_viewer_pos, block_size_po2);
+		const Vector3i viewer_block_pos_within_lod =
+				VoxelMeshMap::voxel_to_block_b(Vector3i::from_floored(p_viewer_pos), block_size_po2);
 
 		const Box3i bounds_in_blocks = Box3i(
 				_bounds_in_voxels.pos >> block_size_po2,
@@ -1573,7 +1543,8 @@
 	const unsigned int octree_size = 1 << octree_size_po2;
 	const unsigned int octree_region_extent = 1 + _view_distance_voxels / (1 << octree_size_po2);
 
-	const Vector3i viewer_octree_pos = (Vector3i(p_viewer_pos) + Vector3i(octree_size / 2)) >> octree_size_po2;
+	const Vector3i viewer_octree_pos =
+			(Vector3i::from_floored(p_viewer_pos) + Vector3i(octree_size / 2)) >> octree_size_po2;
 
 	const Box3i bounds_in_octrees = _bounds_in_voxels.downscaled(octree_size);
 
@@ -2902,14 +2873,10 @@
 
 #endif
 
-<<<<<<< HEAD
 // This copies at multiple LOD levels to debug mips
 Array VoxelLodTerrain::_b_debug_print_sdf_top_down(Vector3 center, Vector3 extents) {
-=======
-Array VoxelLodTerrain::_b_debug_print_sdf_top_down(Vector3 center, Vector3 extents) const {
 	ERR_FAIL_COND_V(!is_valid_size(extents), Array());
 
->>>>>>> be39cf78
 	Array image_array;
 	image_array.resize(get_lod_count());
 
