--- conflicted
+++ resolved
@@ -156,32 +156,6 @@
 	}
 }
 
-<<<<<<< HEAD
-namespace {
-// Things the plugin doesn't directly work on, but still handles to keep things visible.
-// This is basically a hack because it's not easy to express that with EditorPlugin API.
-// The use case being, as long as we edit an object NESTED within a voxel terrain, we should keep things visible.
-bool is_side_handled(const Object *p_object) {
-	// Handle stream too so we can leave some controls visible while we edit a stream or generator
-	const VoxelGenerator *generator = Object::cast_to<VoxelGenerator>(p_object);
-	if (generator != nullptr) {
-		return true;
-	}
-	// And have to account for this hack as well
-	const VoxelGraphNodeInspectorWrapper *wrapper = Object::cast_to<VoxelGraphNodeInspectorWrapper>(p_object);
-	if (wrapper != nullptr) {
-		return true;
-	}
-	const gd::VoxelModifier *modifier = Object::cast_to<gd::VoxelModifier>(p_object);
-	if (modifier != nullptr) {
-		return true;
-	}
-	return false;
-}
-} // namespace
-
-=======
->>>>>>> f14552ea
 bool VoxelTerrainEditorPlugin::_zn_handles(const Object *p_object) const {
 	return Object::cast_to<VoxelNode>(p_object) != nullptr;
 }
@@ -339,7 +313,7 @@
 		} break;
 
 		case MENU_SHOW_ACTIVE_MESH_BLOCKS: {
-			VoxelNode *node = get_voxel_node();
+			VoxelNode *node = _terrain_node.get();
 			VoxelLodTerrain *lod_terrain = Object::cast_to<VoxelLodTerrain>(node);
 			ERR_FAIL_COND(lod_terrain == nullptr);
 			_show_active_mesh_blocks = !_show_active_mesh_blocks;
@@ -350,7 +324,7 @@
 		} break;
 
 		case MENU_SHOW_VIEWER_CLIPBOXES: {
-			VoxelNode *node = get_voxel_node();
+			VoxelNode *node = _terrain_node.get();
 			VoxelLodTerrain *lod_terrain = Object::cast_to<VoxelLodTerrain>(node);
 			ERR_FAIL_COND(lod_terrain == nullptr);
 			_show_viewer_clipboxes = !_show_viewer_clipboxes;
@@ -393,7 +367,7 @@
 }
 
 void VoxelTerrainEditorPlugin::_on_save_file_dialog_file_selected(String fpath) {
-	VoxelNode *node = get_voxel_node();
+	VoxelNode *node = _terrain_node.get();
 	VoxelLodTerrain *lod_terrain = Object::cast_to<VoxelLodTerrain>(node);
 	ERR_FAIL_COND(lod_terrain == nullptr);
 	lod_terrain->debug_dump_as_scene(fpath, false);
