--- conflicted
+++ resolved
@@ -14,12 +14,8 @@
 
 	stream->load_all_blocks(_result);
 
-<<<<<<< HEAD
-	PRINT_VERBOSE(String("Loaded {0} blocks for volume {1}")
-						  .format(varray(SIZE_T_TO_VARIANT(_result.blocks.size()), volume_id)));
-=======
-	ZN_PRINT_VERBOSE(String("Loaded {0} blocks for volume {1}").format(varray(_result.blocks.size(), volume_id)));
->>>>>>> 2fba154b
+	ZN_PRINT_VERBOSE(String("Loaded {0} blocks for volume {1}")
+							 .format(varray(ZN_SIZE_T_TO_VARIANT(_result.blocks.size()), volume_id)));
 }
 
 int LoadAllBlocksDataTask::get_priority() {
