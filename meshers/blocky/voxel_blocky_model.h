#ifndef VOXEL_BLOCKY_MODEL_H
#define VOXEL_BLOCKY_MODEL_H

#include "../../constants/cube_tables.h"
#include "../../util/containers/fixed_array.h"
#include "../../util/containers/std_vector.h"
#include "../../util/godot/classes/material.h"
#include "../../util/godot/classes/mesh.h"
#include "../../util/macros.h"
#include "../../util/math/ortho_basis.h"
#include "../../util/math/vector2f.h"
#include "../../util/math/vector3f.h"

namespace zylann::voxel {

// TODO Add preview in inspector showing collision boxes

// Visuals and collisions corresponding to a specific voxel value/state, for use with `VoxelMesherBlocky`.
// A voxel can be a simple coloured cube, or a more complex model.
class VoxelBlockyModel : public Resource {
	GDCLASS(VoxelBlockyModel, Resource)

public:
	// Convention to mean "nothing".
	// Don't assign a non-empty model at this index.
	static const uint16_t AIR_ID = 0;

	// Plain data strictly used by the mesher.
	// It becomes distinct because it's going to be used in a multithread environment,
	// while the configuration that produced the data can be changed by the user at any time.
	// Also, it is lighter than Godot resources.
	struct BakedData {
		struct SideSurface {
			StdVector<Vector3f> positions;
			StdVector<Vector2f> uvs;
			StdVector<int> indices;
			StdVector<float> tangents;
			// Normals aren't stored because they are assumed to be the same for the whole side

			void clear() {
				positions.clear();
				uvs.clear();
				indices.clear();
				tangents.clear();
			}
		};

		struct Surface {
			// Inside part of the model.
			StdVector<Vector3f> positions;
			StdVector<Vector3f> normals;
			StdVector<Vector2f> uvs;
			StdVector<int> indices;
			StdVector<float> tangents;

			uint32_t material_id = 0;
			bool collision_enabled = true;

			void clear() {
				positions.clear();
				normals.clear();
				uvs.clear();
				indices.clear();
				tangents.clear();
			}
		};

		struct Model {
			static constexpr uint32_t MAX_SURFACES = 2;

			// A model can have up to 2 materials.
			// If more is needed or profiling tells better, we could change it to a vector?
			FixedArray<Surface, MAX_SURFACES> surfaces;
			// Model sides: they are separated because this way we can occlude them easily.
			FixedArray<FixedArray<SideSurface, MAX_SURFACES>, Cube::SIDE_COUNT> sides_surfaces;
			unsigned int surface_count = 0;
			// Cached information to check this case early.
			// Bits are indexed with the Cube::Side enum.
			uint8_t empty_sides_mask = 0;
			uint8_t full_sides_mask = 0;

			// Tells what is the "shape" of each side in order to cull them quickly when in contact with neighbors.
			// Side patterns are still determined based on a combination of all surfaces.
			FixedArray<uint32_t, Cube::SIDE_COUNT> side_pattern_indices;
			// Side culling is all or nothing.
			// If we want to support partial culling with baked models (needed if you do fluids with "staircase"
			// models), we would need another lookup table that given two side patterns, outputs alternate geometry data
			// that is pre-cut. This would require a lot more data and precomputations though, and the cases in
			// which this is needed could make use of different approaches such as procedural generation of the
			// geometry.

			// [side][neighbor_shape_id] => pre-cut SideSurfaces
			// Surface to attempt using when a side passes the visibility test and cutout is enabled.
			// If the SideSurface from this container is empty or not found, fallback on full surface
			FixedArray<std::unordered_map<uint32_t, FixedArray<SideSurface, MAX_SURFACES>>, Cube::SIDE_COUNT>
					cutout_side_surfaces;
			// TODO ^ Make it UniquePtr? That array takes space for what is essentially a niche feature

			void clear() {
				for (Surface &surface : surfaces) {
					surface.clear();
				}
				for (FixedArray<SideSurface, MAX_SURFACES> &side_surfaces : sides_surfaces) {
					for (SideSurface &side_surface : side_surfaces) {
						side_surface.clear();
					}
				}
			}
		};

		Model model;
		Color color;
		uint8_t transparency_index;
		bool culls_neighbors;
		bool contributes_to_ao;
		bool empty;
		bool is_random_tickable;
		bool is_transparent;
<<<<<<< HEAD
		bool cutout_sides_enabled = false;
=======
		bool lod_skirts;
>>>>>>> 700fd27a

		uint32_t box_collision_mask;
		StdVector<AABB> box_collision_aabbs;

		inline void clear() {
			model.clear();
			empty = true;
		}
	};

	VoxelBlockyModel();

	enum Side {
		SIDE_NEGATIVE_X = Cube::SIDE_NEGATIVE_X,
		SIDE_POSITIVE_X = Cube::SIDE_POSITIVE_X,
		SIDE_NEGATIVE_Y = Cube::SIDE_NEGATIVE_Y,
		SIDE_POSITIVE_Y = Cube::SIDE_POSITIVE_Y,
		SIDE_NEGATIVE_Z = Cube::SIDE_NEGATIVE_Z,
		SIDE_POSITIVE_Z = Cube::SIDE_POSITIVE_Z,
		SIDE_COUNT = Cube::SIDE_COUNT
	};

	// Properties

	void set_color(Color color);
	_FORCE_INLINE_ Color get_color() const {
		return _color;
	}

	void set_material_override(int index, Ref<Material> material);
	Ref<Material> get_material_override(int index) const;
	bool has_material_override() const;

	void set_mesh_collision_enabled(int surface_index, bool enabled);
	bool is_mesh_collision_enabled(int surface_index) const;

	void set_transparency_index(int i);
	int get_transparency_index() const {
		return _transparency_index;
	}

	void set_culls_neighbors(bool cn);
	bool get_culls_neighbors() const {
		return _culls_neighbors;
	}

	void set_collision_mask(uint32_t mask);
	inline uint32_t get_collision_mask() const {
		return _collision_mask;
	}

	unsigned int get_collision_aabb_count() const;
	void set_collision_aabb(unsigned int i, AABB aabb);
	void set_collision_aabbs(Span<const AABB> aabbs);

	void set_random_tickable(bool rt);
	bool is_random_tickable() const;

	void set_mesh_ortho_rotation_index(int i);
	int get_mesh_ortho_rotation_index() const;

	void set_lod_skirts_enabled(bool rt);
	bool get_lod_skirts_enabled() const;

	//------------------------------------------
	// Properties for internal usage only

	virtual bool is_empty() const;

	struct MaterialIndexer {
		StdVector<Ref<Material>> &materials;

		unsigned int get_or_create_index(const Ref<Material> &p_material);
	};

	virtual void bake(BakedData &baked_data, bool bake_tangents, MaterialIndexer &materials) const;

	Span<const AABB> get_collision_aabbs() const {
		return to_span(_collision_aabbs);
	}

	struct LegacyProperties {
		enum GeometryType { GEOMETRY_NONE, GEOMETRY_CUBE, GEOMETRY_MESH };

		bool found = false;
		FixedArray<Vector2f, Cube::SIDE_COUNT> cube_tiles;
		GeometryType geometry_type = GEOMETRY_NONE;
		StringName name;
		int id = -1;
		Ref<Mesh> custom_mesh;
	};

	const LegacyProperties &get_legacy_properties() const {
		return _legacy_properties;
	}

	void copy_base_properties_from(const VoxelBlockyModel &src);

	virtual Ref<Mesh> get_preview_mesh() const;

	void rotate_90(math::Axis axis, bool clockwise);
	void rotate_ortho(math::OrthoBasis ortho_basis);

	static Ref<Mesh> make_mesh_from_baked_data(const BakedData &baked_data, bool tangents_enabled);

protected:
	bool _set(const StringName &p_name, const Variant &p_value);
	bool _get(const StringName &p_name, Variant &r_ret) const;
	void _get_property_list(List<PropertyInfo> *p_list) const;

	void set_surface_count(unsigned int new_count);

	void rotate_collision_boxes_90(math::Axis axis, bool clockwise);
	void rotate_collision_boxes_ortho(math::OrthoBasis ortho_basis);

private:
	static void _bind_methods();

	TypedArray<AABB> _b_get_collision_aabbs() const;
	void _b_set_collision_aabbs(TypedArray<AABB> array);
	void _b_rotate_90(Vector3i::Axis axis, bool clockwise);

	// Properties

	struct SurfaceParams {
		// If assigned, these materials override those present on the mesh itself.
		Ref<Material> material_override;
		// If true and classic mesh physics are enabled, the surface will be present in the collider.
		bool collision_enabled = true;
	};

	FixedArray<SurfaceParams, BakedData::Model::MAX_SURFACES> _surface_params;

protected:
	unsigned int _surface_count = 0;

	// Used for AABB physics only, not classic physics
	StdVector<AABB> _collision_aabbs;
	uint32_t _collision_mask = 1;

private:
	// If two neighboring voxels are supposed to occlude their shared face,
	// this index decides wether or not it should happen. Equal indexes culls the face, different indexes doesn't.
	uint8_t _transparency_index = 0;
	// If enabled, this voxel culls the faces of its neighbors. Disabling
	// can be useful for denser transparent voxels, such as foliage.
	bool _culls_neighbors = true;
	bool _random_tickable = false;
	uint8_t _mesh_ortho_rotation = 0;

	bool _lod_skirts = true;

	Color _color;

	LegacyProperties _legacy_properties;
};

inline bool is_empty(
		const FixedArray<VoxelBlockyModel::BakedData::SideSurface, VoxelBlockyModel::BakedData::Model::MAX_SURFACES>
				&surfaces
) {
	for (const VoxelBlockyModel::BakedData::SideSurface &surface : surfaces) {
		if (surface.indices.size() > 0) {
			return false;
		}
	}
	return true;
}

} // namespace zylann::voxel

VARIANT_ENUM_CAST(zylann::voxel::VoxelBlockyModel::Side)

#endif // VOXEL_BLOCKY_MODEL_H<|MERGE_RESOLUTION|>--- conflicted
+++ resolved
@@ -116,11 +116,8 @@
 		bool empty;
 		bool is_random_tickable;
 		bool is_transparent;
-<<<<<<< HEAD
 		bool cutout_sides_enabled = false;
-=======
 		bool lod_skirts;
->>>>>>> 700fd27a
 
 		uint32_t box_collision_mask;
 		StdVector<AABB> box_collision_aabbs;
