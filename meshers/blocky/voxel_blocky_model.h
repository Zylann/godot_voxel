#ifndef VOXEL_BLOCKY_MODEL_H
#define VOXEL_BLOCKY_MODEL_H

#include "../../constants/cube_tables.h"
#include "../../util/containers/fixed_array.h"
#include "../../util/containers/std_vector.h"
#include "../../util/godot/classes/material.h"
#include "../../util/godot/classes/mesh.h"
#include "../../util/macros.h"
#include "../../util/math/ortho_basis.h"
#include "../../util/math/vector2f.h"
#include "../../util/math/vector3f.h"

namespace zylann::voxel {

namespace blocky {
struct ModelBakingContext;
}

// TODO Add preview in inspector showing collision boxes

// Visuals and collisions corresponding to a specific voxel value/state, for use with `VoxelMesherBlocky`.
// A voxel can be a simple coloured cube, or a more complex model.
class VoxelBlockyModel : public Resource {
	GDCLASS(VoxelBlockyModel, Resource)

public:
	// Convention to mean "nothing".
	// Don't assign a non-empty model at this index.
	static const uint16_t AIR_ID = 0;
	static const uint8_t NULL_FLUID_INDEX = 255;
	static constexpr uint32_t MAX_SURFACES = 2;

	struct SideSurface {
		StdVector<Vector3f> positions;
		StdVector<Vector2f> uvs;
		StdVector<int> indices;
		StdVector<float> tangents;
		// Normals aren't stored because they are assumed to be the same for the whole side

		void clear() {
			positions.clear();
			uvs.clear();
			indices.clear();
			tangents.clear();
		}
	};

	struct Surface {
		// Inside part of the model.
		StdVector<Vector3f> positions;
		StdVector<Vector3f> normals;
		StdVector<Vector2f> uvs;
		StdVector<int> indices;
		StdVector<float> tangents;

		uint32_t material_id = 0;
		bool collision_enabled = true;

		void clear() {
			positions.clear();
			normals.clear();
			uvs.clear();
			indices.clear();
			tangents.clear();
		}
	};

	// Plain data strictly used by the mesher.
	// It becomes distinct because it's going to be used in a multithread environment,
	// while the configuration that produced the data can be changed by the user at any time.
	// Also, it is lighter than Godot resources.
	struct BakedData {
		struct Model {
			// A model can have up to 2 materials.
			// If more is needed or profiling tells better, we could change it to a vector?
			FixedArray<Surface, MAX_SURFACES> surfaces;
			// Model sides: they are separated because this way we can occlude them easily.
			FixedArray<FixedArray<SideSurface, MAX_SURFACES>, Cube::SIDE_COUNT> sides_surfaces;
			unsigned int surface_count = 0;
			// Cached information to check this case early.
			// Bits are indexed with the Cube::Side enum.
			uint8_t empty_sides_mask = 0;
			uint8_t full_sides_mask = 0;

			// Tells what is the "shape" of each side in order to cull them quickly when in contact with neighbors.
			// Side patterns are still determined based on a combination of all surfaces.
			FixedArray<uint32_t, Cube::SIDE_COUNT> side_pattern_indices;
			// Side culling is all or nothing.
			// If we want to support partial culling with baked models (needed if you do fluids with "staircase"
			// models), we would need another lookup table that given two side patterns, outputs alternate geometry data
			// that is pre-cut. This would require a lot more data and precomputations though, and the cases in
			// which this is needed could make use of different approaches such as procedural generation of the
			// geometry.

			// [side][neighbor_shape_id] => pre-cut SideSurfaces
			// Surface to attempt using when a side passes the visibility test and cutout is enabled.
			// If the SideSurface from this container is empty or not found, fallback on full surface
			FixedArray<std::unordered_map<uint32_t, FixedArray<SideSurface, MAX_SURFACES>>, Cube::SIDE_COUNT>
					cutout_side_surfaces;
			// TODO ^ Make it UniquePtr? That array takes space for what is essentially a niche feature

			void clear() {
				for (Surface &surface : surfaces) {
					surface.clear();
				}
				for (FixedArray<SideSurface, MAX_SURFACES> &side_surfaces : sides_surfaces) {
					for (SideSurface &side_surface : side_surfaces) {
						side_surface.clear();
					}
				}
			}
		};

		Model model;
		Color color;
		uint8_t transparency_index;
		bool culls_neighbors;
		bool contributes_to_ao;
		bool empty = true;
		bool is_random_tickable;
		bool is_transparent;
		bool cutout_sides_enabled = false;
		uint8_t fluid_index = NULL_FLUID_INDEX;
		uint8_t fluid_level;

		uint32_t box_collision_mask;
		StdVector<AABB> box_collision_aabbs;

		inline void clear() {
			model.clear();
			empty = true;
		}
	};

	VoxelBlockyModel();

	enum Side {
		SIDE_NEGATIVE_X = Cube::SIDE_NEGATIVE_X,
		SIDE_POSITIVE_X = Cube::SIDE_POSITIVE_X,
		SIDE_NEGATIVE_Y = Cube::SIDE_NEGATIVE_Y,
		SIDE_POSITIVE_Y = Cube::SIDE_POSITIVE_Y,
		SIDE_NEGATIVE_Z = Cube::SIDE_NEGATIVE_Z,
		SIDE_POSITIVE_Z = Cube::SIDE_POSITIVE_Z,
		SIDE_COUNT = Cube::SIDE_COUNT
	};

	// Properties

	void set_color(Color color);
	_FORCE_INLINE_ Color get_color() const {
		return _color;
	}

	void set_material_override(int index, Ref<Material> material);
	Ref<Material> get_material_override(int index) const;
	bool has_material_override() const;

	void set_mesh_collision_enabled(int surface_index, bool enabled);
	bool is_mesh_collision_enabled(int surface_index) const;

	void set_transparency_index(int i);
	int get_transparency_index() const {
		return _transparency_index;
	}

	void set_culls_neighbors(bool cn);
	bool get_culls_neighbors() const {
		return _culls_neighbors;
	}

	void set_collision_mask(uint32_t mask);
	inline uint32_t get_collision_mask() const {
		return _collision_mask;
	}

	unsigned int get_collision_aabb_count() const;
	void set_collision_aabb(unsigned int i, AABB aabb);
	void set_collision_aabbs(Span<const AABB> aabbs);

	void set_random_tickable(bool rt);
	bool is_random_tickable() const;

<<<<<<< HEAD
#ifdef TOOLS_ENABLED
	virtual void get_configuration_warnings(PackedStringArray &out_warnings) const;
#endif
=======
	void set_mesh_ortho_rotation_index(int i);
	int get_mesh_ortho_rotation_index() const;
>>>>>>> 607d707c

	//------------------------------------------
	// Properties for internal usage only

	virtual bool is_empty() const;

	virtual void bake(blocky::ModelBakingContext &ctx) const;

	Span<const AABB> get_collision_aabbs() const {
		return to_span(_collision_aabbs);
	}

	struct LegacyProperties {
		enum GeometryType { GEOMETRY_NONE, GEOMETRY_CUBE, GEOMETRY_MESH };

		bool found = false;
		FixedArray<Vector2f, Cube::SIDE_COUNT> cube_tiles;
		GeometryType geometry_type = GEOMETRY_NONE;
		StringName name;
		int id = -1;
		Ref<Mesh> custom_mesh;
	};

	const LegacyProperties &get_legacy_properties() const {
		return _legacy_properties;
	}

	void copy_base_properties_from(const VoxelBlockyModel &src);

	virtual Ref<Mesh> get_preview_mesh() const;

	void rotate_90(math::Axis axis, bool clockwise);
	void rotate_ortho(math::OrthoBasis ortho_basis);

	static Ref<Mesh> make_mesh_from_baked_data(const BakedData &baked_data, bool tangents_enabled);

	static Ref<Mesh> make_mesh_from_baked_data(
			Span<const Surface> inner_surfaces,
			Span<const FixedArray<SideSurface, MAX_SURFACES>> sides_surfaces,
			const Color model_color,
			const bool tangents_enabled
	);

protected:
	bool _set(const StringName &p_name, const Variant &p_value);
	bool _get(const StringName &p_name, Variant &r_ret) const;
	void _get_property_list(List<PropertyInfo> *p_list) const;

	void set_surface_count(unsigned int new_count);

	void rotate_collision_boxes_90(math::Axis axis, bool clockwise);
	void rotate_collision_boxes_ortho(math::OrthoBasis ortho_basis);

private:
	static void _bind_methods();

	TypedArray<AABB> _b_get_collision_aabbs() const;
	void _b_set_collision_aabbs(TypedArray<AABB> array);
	void _b_rotate_90(Vector3i::Axis axis, bool clockwise);

	// Properties

	struct SurfaceParams {
		// If assigned, these materials override those present on the mesh itself.
		Ref<Material> material_override;
		// If true and classic mesh physics are enabled, the surface will be present in the collider.
		bool collision_enabled = true;
	};

	FixedArray<SurfaceParams, MAX_SURFACES> _surface_params;

protected:
	unsigned int _surface_count = 0;

	// Used for AABB physics only, not classic physics
	StdVector<AABB> _collision_aabbs;
	uint32_t _collision_mask = 1;

private:
	// If two neighboring voxels are supposed to occlude their shared face,
	// this index decides wether or not it should happen. Equal indexes culls the face, different indexes doesn't.
	uint8_t _transparency_index = 0;
	// If enabled, this voxel culls the faces of its neighbors. Disabling
	// can be useful for denser transparent voxels, such as foliage.
	bool _culls_neighbors = true;
	bool _random_tickable = false;
	uint8_t _mesh_ortho_rotation = 0;

	Color _color;

	LegacyProperties _legacy_properties;
};

inline bool is_empty(const FixedArray<VoxelBlockyModel::SideSurface, VoxelBlockyModel::MAX_SURFACES> &surfaces) {
	for (const VoxelBlockyModel::SideSurface &surface : surfaces) {
		if (surface.indices.size() > 0) {
			return false;
		}
	}
	return true;
}

} // namespace zylann::voxel

VARIANT_ENUM_CAST(zylann::voxel::VoxelBlockyModel::Side)

#endif // VOXEL_BLOCKY_MODEL_H<|MERGE_RESOLUTION|>--- conflicted
+++ resolved
@@ -181,14 +181,12 @@
 	void set_random_tickable(bool rt);
 	bool is_random_tickable() const;
 
-<<<<<<< HEAD
 #ifdef TOOLS_ENABLED
 	virtual void get_configuration_warnings(PackedStringArray &out_warnings) const;
 #endif
-=======
+
 	void set_mesh_ortho_rotation_index(int i);
 	int get_mesh_ortho_rotation_index() const;
->>>>>>> 607d707c
 
 	//------------------------------------------
 	// Properties for internal usage only
