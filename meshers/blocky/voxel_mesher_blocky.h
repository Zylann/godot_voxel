--- conflicted
+++ resolved
@@ -46,9 +46,6 @@
 	bool get_shadow_occluder_side(Side side) const;
 	uint8_t get_shadow_occluder_mask() const;
 
-<<<<<<< HEAD
-	void build(VoxelMesherOutput &output, const VoxelMesherInput &input) override;
-=======
 	enum TintMode {
 		TINT_NONE = blocky::TintSampler::MODE_NONE,
 		TINT_RAW_COLOR = blocky::TintSampler::MODE_RAW,
@@ -58,8 +55,7 @@
 	TintMode get_tint_mode() const;
 	void set_tint_mode(const TintMode new_mode);
 
-	void build(VoxelMesher::Output &output, const VoxelMesher::Input &input) override;
->>>>>>> 82b06bce
+	void build(VoxelMesherOutput &output, const VoxelMesherInput &input) override;
 
 	// TODO GDX: Resource::duplicate() cannot be overriden (while it can in modules).
 	// This will lead to performance degradation and maybe unexpected behavior.
