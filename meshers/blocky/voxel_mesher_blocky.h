--- conflicted
+++ resolved
@@ -43,9 +43,7 @@
 		std::vector<Vector2> uvs;
 		std::vector<Color> colors;
 		std::vector<int> indices;
-<<<<<<< HEAD
 		std::vector<float> tangents;
-=======
 
 		void clear() {
 			positions.clear();
@@ -53,8 +51,8 @@
 			uvs.clear();
 			colors.clear();
 			indices.clear();
+      tangents.clear();
 		}
->>>>>>> 15e61086
 	};
 
 protected:
