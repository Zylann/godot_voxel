#include "voxel_mesher_blocky.h"
#include "../../constants/cube_tables.h"
#include "../../storage/voxel_buffer.h"
#include "../../util/containers/span.h"
#include "../../util/godot/core/array.h"
#include "../../util/godot/core/packed_arrays.h"
#include "../../util/macros.h"
#include "../../util/math/conv.h"
// TODO GDX: String has no `operator+=`
#include "../../util/godot/core/string.h"

using namespace zylann::godot;

namespace zylann::voxel {

// Utility functions
namespace {
<<<<<<< HEAD
=======
const int g_opposite_side[6] = {
	Cube::SIDE_NEGATIVE_X, //
	Cube::SIDE_POSITIVE_X, //
	Cube::SIDE_POSITIVE_Y, //
	Cube::SIDE_NEGATIVE_Y, //
	Cube::SIDE_POSITIVE_Z, //
	Cube::SIDE_NEGATIVE_Z //
};

inline bool is_face_visible(
		const VoxelBlockyLibraryBase::BakedData &lib,
		const VoxelBlockyModel::BakedData &vt,
		uint32_t other_voxel_id,
		int side
) {
	if (other_voxel_id < lib.models.size()) {
		const VoxelBlockyModel::BakedData &other_vt = lib.models[other_voxel_id];
		// TODO Maybe we could get rid of `empty` here and instead set `culls_neighbors` to false during baking
		if (other_vt.empty || (other_vt.transparency_index > vt.transparency_index) || !other_vt.culls_neighbors) {
			return true;
		} else {
			const unsigned int ai = vt.model.side_pattern_indices[side];
			const unsigned int bi = other_vt.model.side_pattern_indices[g_opposite_side[side]];
			// Patterns are not the same, and B does not occlude A
			return (ai != bi) && !lib.get_side_pattern_occlusion(bi, ai);
		}
	}
	return true;
}
>>>>>>> 2816f9cd

inline bool contributes_to_ao(const VoxelBlockyLibraryBase::BakedData &lib, uint32_t voxel_id) {
	if (voxel_id < lib.models.size()) {
		const VoxelBlockyModel::BakedData &t = lib.models[voxel_id];
		return t.contributes_to_ao;
	}
	return true;
}

StdVector<int> &get_tls_index_offsets() {
	static thread_local StdVector<int> tls_index_offsets;
	return tls_index_offsets;
}

} // namespace

template <typename Type_T>
void generate_blocky_mesh( //
		StdVector<VoxelMesherBlocky::Arrays> &out_arrays_per_material, //
		VoxelMesher::Output::CollisionSurface *collision_surface, //
		const Span<const Type_T> type_buffer, //
		const Vector3i block_size, //
		const VoxelBlockyLibraryBase::BakedData &library, //
		bool bake_occlusion, //
		float baked_occlusion_darkness //
) {
	// TODO Optimization: not sure if this mandates a template function. There is so much more happening in this
	// function other than reading voxels, although reading is on the hottest path. It needs to be profiled. If
	// changing makes no difference, we could use a function pointer or switch inside instead to reduce executable size.

	ERR_FAIL_COND(
			block_size.x < static_cast<int>(2 * VoxelMesherBlocky::PADDING) ||
			block_size.y < static_cast<int>(2 * VoxelMesherBlocky::PADDING) ||
			block_size.z < static_cast<int>(2 * VoxelMesherBlocky::PADDING)
	);

	// Build lookup tables so to speed up voxel access.
	// These are values to add to an address in order to get given neighbor.

	const int row_size = block_size.y;
	const int deck_size = block_size.x * row_size;

	// Data must be padded, hence the off-by-one
	const Vector3i min = Vector3iUtil::create(VoxelMesherBlocky::PADDING);
	const Vector3i max = block_size - Vector3iUtil::create(VoxelMesherBlocky::PADDING);

	StdVector<int> &index_offsets = get_tls_index_offsets();
	index_offsets.clear();
	index_offsets.resize(out_arrays_per_material.size(), 0);

	int collision_surface_index_offset = 0;

	FixedArray<int, Cube::SIDE_COUNT> side_neighbor_lut;
	side_neighbor_lut[Cube::SIDE_LEFT] = row_size;
	side_neighbor_lut[Cube::SIDE_RIGHT] = -row_size;
	side_neighbor_lut[Cube::SIDE_BACK] = -deck_size;
	side_neighbor_lut[Cube::SIDE_FRONT] = deck_size;
	side_neighbor_lut[Cube::SIDE_BOTTOM] = -1;
	side_neighbor_lut[Cube::SIDE_TOP] = 1;

	FixedArray<int, Cube::EDGE_COUNT> edge_neighbor_lut;
	edge_neighbor_lut[Cube::EDGE_BOTTOM_BACK] =
			side_neighbor_lut[Cube::SIDE_BOTTOM] + side_neighbor_lut[Cube::SIDE_BACK];
	edge_neighbor_lut[Cube::EDGE_BOTTOM_FRONT] =
			side_neighbor_lut[Cube::SIDE_BOTTOM] + side_neighbor_lut[Cube::SIDE_FRONT];
	edge_neighbor_lut[Cube::EDGE_BOTTOM_LEFT] =
			side_neighbor_lut[Cube::SIDE_BOTTOM] + side_neighbor_lut[Cube::SIDE_LEFT];
	edge_neighbor_lut[Cube::EDGE_BOTTOM_RIGHT] =
			side_neighbor_lut[Cube::SIDE_BOTTOM] + side_neighbor_lut[Cube::SIDE_RIGHT];
	edge_neighbor_lut[Cube::EDGE_BACK_LEFT] = side_neighbor_lut[Cube::SIDE_BACK] + side_neighbor_lut[Cube::SIDE_LEFT];
	edge_neighbor_lut[Cube::EDGE_BACK_RIGHT] = side_neighbor_lut[Cube::SIDE_BACK] + side_neighbor_lut[Cube::SIDE_RIGHT];
	edge_neighbor_lut[Cube::EDGE_FRONT_LEFT] = side_neighbor_lut[Cube::SIDE_FRONT] + side_neighbor_lut[Cube::SIDE_LEFT];
	edge_neighbor_lut[Cube::EDGE_FRONT_RIGHT] =
			side_neighbor_lut[Cube::SIDE_FRONT] + side_neighbor_lut[Cube::SIDE_RIGHT];
	edge_neighbor_lut[Cube::EDGE_TOP_BACK] = side_neighbor_lut[Cube::SIDE_TOP] + side_neighbor_lut[Cube::SIDE_BACK];
	edge_neighbor_lut[Cube::EDGE_TOP_FRONT] = side_neighbor_lut[Cube::SIDE_TOP] + side_neighbor_lut[Cube::SIDE_FRONT];
	edge_neighbor_lut[Cube::EDGE_TOP_LEFT] = side_neighbor_lut[Cube::SIDE_TOP] + side_neighbor_lut[Cube::SIDE_LEFT];
	edge_neighbor_lut[Cube::EDGE_TOP_RIGHT] = side_neighbor_lut[Cube::SIDE_TOP] + side_neighbor_lut[Cube::SIDE_RIGHT];

	FixedArray<int, Cube::CORNER_COUNT> corner_neighbor_lut;

	corner_neighbor_lut[Cube::CORNER_BOTTOM_BACK_LEFT] = side_neighbor_lut[Cube::SIDE_BOTTOM] +
			side_neighbor_lut[Cube::SIDE_BACK] + side_neighbor_lut[Cube::SIDE_LEFT];

	corner_neighbor_lut[Cube::CORNER_BOTTOM_BACK_RIGHT] = side_neighbor_lut[Cube::SIDE_BOTTOM] +
			side_neighbor_lut[Cube::SIDE_BACK] + side_neighbor_lut[Cube::SIDE_RIGHT];

	corner_neighbor_lut[Cube::CORNER_BOTTOM_FRONT_RIGHT] = side_neighbor_lut[Cube::SIDE_BOTTOM] +
			side_neighbor_lut[Cube::SIDE_FRONT] + side_neighbor_lut[Cube::SIDE_RIGHT];

	corner_neighbor_lut[Cube::CORNER_BOTTOM_FRONT_LEFT] = side_neighbor_lut[Cube::SIDE_BOTTOM] +
			side_neighbor_lut[Cube::SIDE_FRONT] + side_neighbor_lut[Cube::SIDE_LEFT];

	corner_neighbor_lut[Cube::CORNER_TOP_BACK_LEFT] =
			side_neighbor_lut[Cube::SIDE_TOP] + side_neighbor_lut[Cube::SIDE_BACK] + side_neighbor_lut[Cube::SIDE_LEFT];

	corner_neighbor_lut[Cube::CORNER_TOP_BACK_RIGHT] = side_neighbor_lut[Cube::SIDE_TOP] +
			side_neighbor_lut[Cube::SIDE_BACK] + side_neighbor_lut[Cube::SIDE_RIGHT];

	corner_neighbor_lut[Cube::CORNER_TOP_FRONT_RIGHT] = side_neighbor_lut[Cube::SIDE_TOP] +
			side_neighbor_lut[Cube::SIDE_FRONT] + side_neighbor_lut[Cube::SIDE_RIGHT];

	corner_neighbor_lut[Cube::CORNER_TOP_FRONT_LEFT] = side_neighbor_lut[Cube::SIDE_TOP] +
			side_neighbor_lut[Cube::SIDE_FRONT] + side_neighbor_lut[Cube::SIDE_LEFT];

	// uint64_t time_prep = Time::get_singleton()->get_ticks_usec() - time_before;
	// time_before = Time::get_singleton()->get_ticks_usec();

	for (unsigned int z = min.z; z < (unsigned int)max.z; ++z) {
		for (unsigned int x = min.x; x < (unsigned int)max.x; ++x) {
			for (unsigned int y = min.y; y < (unsigned int)max.y; ++y) {
				// min and max are chosen such that you can visit 1 neighbor away from the current voxel without size
				// check

				const int voxel_index = y + x * row_size + z * deck_size;
				const int voxel_id = type_buffer[voxel_index];

				// TODO Don't assume air is 0?
				if (voxel_id == VoxelBlockyModel::AIR_ID || !library.has_model(voxel_id)) {
					continue;
				}

				const VoxelBlockyModel::BakedData &voxel = library.models[voxel_id];
				const VoxelBlockyModel::BakedData::Model &model = voxel.model;

				// Hybrid approach: extract cube faces and decimate those that aren't visible,
				// and still allow voxels to have geometry that is not a cube.

				// Sides
				for (unsigned int side = 0; side < Cube::SIDE_COUNT; ++side) {
					if ((model.empty_sides_mask & (1 << side)) != 0) {
						// This side is empty
						continue;
					}

					const uint32_t neighbor_voxel_id = type_buffer[voxel_index + side_neighbor_lut[side]];

					// By default we render the whole side if we consider it visible
					const FixedArray<VoxelBlockyModel::BakedData::SideSurface,
							VoxelBlockyModel::BakedData::Model::MAX_SURFACES> *side_surfaces =
							&model.sides_surfaces[side];

					// Invalid voxels are treated like air
					if (neighbor_voxel_id < library.models.size()) {
						const VoxelBlockyModel::BakedData &other_vt = library.models[neighbor_voxel_id];
						if (!is_face_visible_regardless_of_shape(voxel, other_vt)) {
							// Visibility depends on the shape
							if (!is_face_visible_according_to_shape(library, voxel, other_vt, side)) {
								// Completely occluded
								continue;
							}

							// Might be only partially visible
							if (voxel.cutout_sides_enabled) {
								const std::unordered_map<uint32_t,
										FixedArray<VoxelBlockyModel::BakedData::SideSurface,
												VoxelBlockyModel::BakedData::Model::MAX_SURFACES>>
										&cutout_side_surfaces_by_neighbor_shape = model.cutout_side_surfaces[side];

								const unsigned int neighbor_shape_id =
										other_vt.model.side_pattern_indices[Cube::g_opposite_side[side]];

								// That's a hashmap lookup on a hot path. Cutting out sides like this should be used
								// sparsely if possible.
								// Unfortunately, use cases include certain water styles, which means oceans...
								// Eventually we should provide another approach for these
								auto it = cutout_side_surfaces_by_neighbor_shape.find(neighbor_shape_id);

								if (it != cutout_side_surfaces_by_neighbor_shape.end()) {
									// Use pre-cut side instead
									side_surfaces = &it->second;
								}
							}
						}
					}

					// The face is visible

					int8_t shaded_corner[8] = { 0 };

					if (bake_occlusion) {
						// Combinatory solution for
						// https://0fps.net/2013/07/03/ambient-occlusion-for-minecraft-like-worlds/ (inverted)
						//	function vertexAO(side1, side2, corner) {
						//	  if(side1 && side2) {
						//		return 0
						//	  }
						//	  return 3 - (side1 + side2 + corner)
						//	}

						for (unsigned int j = 0; j < 4; ++j) {
							const unsigned int edge = Cube::g_side_edges[side][j];
							const int edge_neighbor_id = type_buffer[voxel_index + edge_neighbor_lut[edge]];
							if (contributes_to_ao(library, edge_neighbor_id)) {
								++shaded_corner[Cube::g_edge_corners[edge][0]];
								++shaded_corner[Cube::g_edge_corners[edge][1]];
							}
						}
						for (unsigned int j = 0; j < 4; ++j) {
							const unsigned int corner = Cube::g_side_corners[side][j];
							if (shaded_corner[corner] == 2) {
								shaded_corner[corner] = 3;
							} else {
								const int corner_neigbor_id = type_buffer[voxel_index + corner_neighbor_lut[corner]];
								if (contributes_to_ao(library, corner_neigbor_id)) {
									++shaded_corner[corner];
								}
							}
						}
					}

					// Subtracting 1 because the data is padded
					const Vector3f pos(x - 1, y - 1, z - 1);

					for (unsigned int surface_index = 0; surface_index < model.surface_count; ++surface_index) {
						const VoxelBlockyModel::BakedData::Surface &surface = model.surfaces[surface_index];

						VoxelMesherBlocky::Arrays &arrays = out_arrays_per_material[surface.material_id];

						ZN_ASSERT(surface.material_id >= 0 && surface.material_id < index_offsets.size());
						int &index_offset = index_offsets[surface.material_id];

						const VoxelBlockyModel::BakedData::SideSurface &side_surface = (*side_surfaces)[surface_index];

						const StdVector<Vector3f> &side_positions = side_surface.positions;
						const unsigned int vertex_count = side_surface.positions.size();

						const StdVector<Vector2f> &side_uvs = side_surface.uvs;
						const StdVector<float> &side_tangents = side_surface.tangents;

						// Append vertices of the faces in one go, don't use push_back

						{
							const int append_index = arrays.positions.size();
							arrays.positions.resize(arrays.positions.size() + vertex_count);
							Vector3f *w = arrays.positions.data() + append_index;
							for (unsigned int i = 0; i < vertex_count; ++i) {
								w[i] = side_positions[i] + pos;
							}
						}

						{
							const int append_index = arrays.uvs.size();
							arrays.uvs.resize(arrays.uvs.size() + vertex_count);
							memcpy(arrays.uvs.data() + append_index, side_uvs.data(), vertex_count * sizeof(Vector2f));
						}

						if (side_tangents.size() > 0) {
							const int append_index = arrays.tangents.size();
							arrays.tangents.resize(arrays.tangents.size() + vertex_count * 4);
							memcpy(arrays.tangents.data() + append_index,
								   side_tangents.data(),
								   (vertex_count * 4) * sizeof(float));
						}

						{
							const int append_index = arrays.normals.size();
							arrays.normals.resize(arrays.normals.size() + vertex_count);
							Vector3f *w = arrays.normals.data() + append_index;
							for (unsigned int i = 0; i < vertex_count; ++i) {
								w[i] = to_vec3f(Cube::g_side_normals[side]);
							}
						}

						{
							const int append_index = arrays.colors.size();
							arrays.colors.resize(arrays.colors.size() + vertex_count);
							Color *w = arrays.colors.data() + append_index;
							const Color modulate_color = voxel.color;

							if (bake_occlusion) {
								for (unsigned int i = 0; i < vertex_count; ++i) {
									const Vector3f vertex_pos = side_positions[i];

									// General purpose occlusion colouring.
									// TODO Optimize for cubes
									// TODO Fix occlusion inconsistency caused by triangles orientation? Not sure if
									// worth it
									float shade = 0;
									for (unsigned int j = 0; j < 4; ++j) {
										unsigned int corner = Cube::g_side_corners[side][j];
										if (shaded_corner[corner] != 0) {
											float s = baked_occlusion_darkness *
													static_cast<float>(shaded_corner[corner]);
											// float k = 1.f - Cube::g_corner_position[corner].distance_to(v);
											float k = 1.f -
													math::distance_squared(Cube::g_corner_position[corner], vertex_pos);
											if (k < 0.0) {
												k = 0.0;
											}
											s *= k;
											if (s > shade) {
												shade = s;
											}
										}
									}
									const float gs = 1.0 - shade;
									w[i] = Color(gs, gs, gs) * modulate_color;
								}

							} else {
								for (unsigned int i = 0; i < vertex_count; ++i) {
									w[i] = modulate_color;
								}
							}
						}

						const StdVector<int> &side_indices = side_surface.indices;
						const unsigned int index_count = side_indices.size();

						{
							int i = arrays.indices.size();
							arrays.indices.resize(arrays.indices.size() + index_count);
							int *w = arrays.indices.data();
							for (unsigned int j = 0; j < index_count; ++j) {
								w[i++] = index_offset + side_indices[j];
							}
						}

						if (collision_surface != nullptr && surface.collision_enabled) {
							StdVector<Vector3f> &dst_positions = collision_surface->positions;
							StdVector<int> &dst_indices = collision_surface->indices;

							{
								const unsigned int append_index = dst_positions.size();
								dst_positions.resize(dst_positions.size() + vertex_count);
								Vector3f *w = dst_positions.data() + append_index;
								for (unsigned int i = 0; i < vertex_count; ++i) {
									w[i] = side_positions[i] + pos;
								}
							}

							{
								int i = dst_indices.size();
								dst_indices.resize(dst_indices.size() + index_count);
								int *w = dst_indices.data();
								for (unsigned int j = 0; j < index_count; ++j) {
									w[i++] = collision_surface_index_offset + side_indices[j];
								}
							}

							collision_surface_index_offset += vertex_count;
						}

						index_offset += vertex_count;
					}
				}

				// Inside
				for (unsigned int surface_index = 0; surface_index < model.surface_count; ++surface_index) {
					const VoxelBlockyModel::BakedData::Surface &surface = model.surfaces[surface_index];
					if (surface.positions.size() == 0) {
						continue;
					}
					// TODO Get rid of push_backs

					VoxelMesherBlocky::Arrays &arrays = out_arrays_per_material[surface.material_id];

					ZN_ASSERT(surface.material_id >= 0 && surface.material_id < index_offsets.size());
					int &index_offset = index_offsets[surface.material_id];

					const StdVector<Vector3f> &positions = surface.positions;
					const unsigned int vertex_count = positions.size();
					const Color modulate_color = voxel.color;

					const StdVector<Vector3f> &normals = surface.normals;
					const StdVector<Vector2f> &uvs = surface.uvs;
					const StdVector<float> &tangents = surface.tangents;

					const Vector3f pos(x - 1, y - 1, z - 1);

					if (tangents.size() > 0) {
						const int append_index = arrays.tangents.size();
						arrays.tangents.resize(arrays.tangents.size() + vertex_count * 4);
						memcpy(arrays.tangents.data() + append_index,
							   tangents.data(),
							   (vertex_count * 4) * sizeof(float));
					}

					for (unsigned int i = 0; i < vertex_count; ++i) {
						arrays.normals.push_back(normals[i]);
						arrays.uvs.push_back(uvs[i]);
						arrays.positions.push_back(positions[i] + pos);
						// TODO handle ambient occlusion on inner parts
						arrays.colors.push_back(modulate_color);
					}

					const StdVector<int> &indices = surface.indices;
					const unsigned int index_count = indices.size();

					for (unsigned int i = 0; i < index_count; ++i) {
						arrays.indices.push_back(index_offset + indices[i]);
					}

					if (collision_surface != nullptr && surface.collision_enabled) {
						StdVector<Vector3f> &dst_positions = collision_surface->positions;
						StdVector<int> &dst_indices = collision_surface->indices;

						for (unsigned int i = 0; i < vertex_count; ++i) {
							dst_positions.push_back(positions[i] + pos);
						}
						for (unsigned int i = 0; i < index_count; ++i) {
							dst_indices.push_back(collision_surface_index_offset + indices[i]);
						}

						collision_surface_index_offset += vertex_count;
					}

					index_offset += vertex_count;
				}
			}
		}
	}
}

////////////////////////////////////////////////////////////////////////////////////////////////////////////////////////

VoxelMesherBlocky::VoxelMesherBlocky() {
	set_padding(PADDING, PADDING);
}

VoxelMesherBlocky::~VoxelMesherBlocky() {}

VoxelMesherBlocky::Cache &VoxelMesherBlocky::get_tls_cache() {
	thread_local Cache cache;
	return cache;
}

void VoxelMesherBlocky::set_library(Ref<VoxelBlockyLibraryBase> library) {
	RWLockWrite wlock(_parameters_lock);
	_parameters.library = library;
}

Ref<VoxelBlockyLibraryBase> VoxelMesherBlocky::get_library() const {
	RWLockRead rlock(_parameters_lock);
	return _parameters.library;
}

void VoxelMesherBlocky::set_occlusion_darkness(float darkness) {
	RWLockWrite wlock(_parameters_lock);
	_parameters.baked_occlusion_darkness = math::clamp(darkness, 0.0f, 1.0f);
}

float VoxelMesherBlocky::get_occlusion_darkness() const {
	RWLockRead rlock(_parameters_lock);
	return _parameters.baked_occlusion_darkness;
}

void VoxelMesherBlocky::set_occlusion_enabled(bool enable) {
	RWLockWrite wlock(_parameters_lock);
	_parameters.bake_occlusion = enable;
}

bool VoxelMesherBlocky::get_occlusion_enabled() const {
	RWLockRead rlock(_parameters_lock);
	return _parameters.bake_occlusion;
}

void VoxelMesherBlocky::build(VoxelMesher::Output &output, const VoxelMesher::Input &input) {
	const VoxelBuffer::ChannelId channel = VoxelBuffer::CHANNEL_TYPE;
	Parameters params;
	{
		RWLockRead rlock(_parameters_lock);
		params = _parameters;
	}

	if (params.library.is_null()) {
		// This may be a configuration warning, the mesh will be left empty.
		// If it was an error it would spam unnecessarily in the editor as users set things up.
		return;
	}
	// ERR_FAIL_COND(params.library.is_null());

	Cache &cache = get_tls_cache();

	StdVector<Arrays> &arrays_per_material = cache.arrays_per_material;
	for (unsigned int i = 0; i < arrays_per_material.size(); ++i) {
		Arrays &a = arrays_per_material[i];
		a.clear();
	}

	float baked_occlusion_darkness = 0;
	if (params.bake_occlusion) {
		baked_occlusion_darkness = params.baked_occlusion_darkness / 3.0f;
	}

	// The technique is Culled faces.
	// Could be improved with greedy meshing: https://0fps.net/2012/06/30/meshing-in-a-minecraft-game/
	// However I don't feel it's worth it yet:
	// - Not so much gain for organic worlds with lots of texture variations
	// - Works well with cubes but not with any shape
	// - Slower
	// => Could be implemented in a separate class?

	const VoxelBuffer &voxels = input.voxels;
#ifdef TOOLS_ENABLED
	if (input.lod_index != 0) {
		WARN_PRINT("VoxelMesherBlocky received lod != 0, it is not supported");
	}
#endif

	// Iterate 3D padded data to extract voxel faces.
	// This is the most intensive job in this class, so all required data should be as fit as possible.

	// The buffer we receive MUST be dense (i.e not compressed, and channels allocated).
	// That means we can use raw pointers to voxel data inside instead of using the higher-level getters,
	// and then save a lot of time.

	if (voxels.get_channel_compression(channel) == VoxelBuffer::COMPRESSION_UNIFORM) {
		// All voxels have the same type.
		// If it's all air, nothing to do. If it's all cubes, nothing to do either.
		// TODO Handle edge case of uniform block with non-cubic voxels!
		// If the type of voxel still produces geometry in this situation (which is an absurd use case but not an
		// error), decompress into a backing array to still allow the use of the same algorithm.
		return;

	} else if (voxels.get_channel_compression(channel) != VoxelBuffer::COMPRESSION_NONE) {
		// No other form of compression is allowed
		ERR_PRINT("VoxelMesherBlocky received unsupported voxel compression");
		return;
	}

	Span<const uint8_t> raw_channel;
	if (!voxels.get_channel_raw_read_only(channel, raw_channel)) {
		// Case supposedly handled before...
		ERR_PRINT("Something wrong happened");
		return;
	}

	const Vector3i block_size = voxels.get_size();
	const VoxelBuffer::Depth channel_depth = voxels.get_channel_depth(channel);

	VoxelMesher::Output::CollisionSurface *collision_surface = nullptr;
	if (input.collision_hint) {
		collision_surface = &output.collision_surface;
	}

	unsigned int material_count = 0;
	{
		// We can only access baked data. Only this data is made for multithreaded access.
		RWLockRead lock(params.library->get_baked_data_rw_lock());
		const VoxelBlockyLibraryBase::BakedData &library_baked_data = params.library->get_baked_data();

		material_count = library_baked_data.indexed_materials_count;

		if (arrays_per_material.size() < material_count) {
			arrays_per_material.resize(material_count);
		}

		switch (channel_depth) {
			case VoxelBuffer::DEPTH_8_BIT:
				generate_blocky_mesh( //
						arrays_per_material, //
						collision_surface, //
						raw_channel, //
						block_size, //
						library_baked_data, //
						params.bake_occlusion, //
						baked_occlusion_darkness //
				);
				break;

			case VoxelBuffer::DEPTH_16_BIT:
				generate_blocky_mesh( //
						arrays_per_material, //
						collision_surface, //
						raw_channel.reinterpret_cast_to<const uint16_t>(), //
						block_size, //
						library_baked_data, //
						params.bake_occlusion, //
						baked_occlusion_darkness //
				);
				break;

			default:
				ERR_PRINT("Unsupported voxel depth");
				return;
		}
	}

	// TODO Optimization: we could return a single byte array and use Mesh::add_surface down the line?
	// That API does not seem to exist yet though.

	for (unsigned int material_index = 0; material_index < material_count; ++material_index) {
		const Arrays &arrays = arrays_per_material[material_index];

		if (arrays.positions.size() != 0) {
			Array mesh_arrays;
			mesh_arrays.resize(Mesh::ARRAY_MAX);

			{
				PackedVector3Array positions;
				PackedVector2Array uvs;
				PackedVector3Array normals;
				PackedColorArray colors;
				PackedInt32Array indices;

				copy_to(positions, arrays.positions);
				copy_to(uvs, arrays.uvs);
				copy_to(normals, arrays.normals);
				copy_to(colors, arrays.colors);
				copy_to(indices, arrays.indices);

				mesh_arrays[Mesh::ARRAY_VERTEX] = positions;
				mesh_arrays[Mesh::ARRAY_TEX_UV] = uvs;
				mesh_arrays[Mesh::ARRAY_NORMAL] = normals;
				mesh_arrays[Mesh::ARRAY_COLOR] = colors;
				mesh_arrays[Mesh::ARRAY_INDEX] = indices;

				if (arrays.tangents.size() > 0) {
					PackedFloat32Array tangents;
					copy_to(tangents, arrays.tangents);
					mesh_arrays[Mesh::ARRAY_TANGENT] = tangents;
				}
			}

			output.surfaces.push_back(Output::Surface());
			Output::Surface &surface = output.surfaces.back();
			surface.arrays = mesh_arrays;
			surface.material_index = material_index;
		}
		//  else {
		// 	// Empty
		// 	output.surfaces.push_back(Output::Surface());
		// }
	}

	output.primitive_type = Mesh::PRIMITIVE_TRIANGLES;
}

Ref<Resource> VoxelMesherBlocky::duplicate(bool p_subresources) const {
	Parameters params;
	{
		RWLockRead rlock(_parameters_lock);
		params = _parameters;
	}

	if (p_subresources && params.library.is_valid()) {
		params.library = params.library->duplicate(true);
	}

	Ref<VoxelMesherBlocky> c;
	c.instantiate();
	c->_parameters = params;
	return c;
}

int VoxelMesherBlocky::get_used_channels_mask() const {
	return (1 << VoxelBuffer::CHANNEL_TYPE);
}

Ref<Material> VoxelMesherBlocky::get_material_by_index(unsigned int index) const {
	Ref<VoxelBlockyLibraryBase> lib = get_library();
	if (lib.is_null()) {
		return Ref<Material>();
	}
	return lib->get_material_by_index(index);
}

#ifdef TOOLS_ENABLED

void VoxelMesherBlocky::get_configuration_warnings(PackedStringArray &out_warnings) const {
	Ref<VoxelBlockyLibraryBase> library = get_library();

	if (library.is_null()) {
		out_warnings.append(String(ZN_TTR("{0} has no {1} assigned."))
									.format(
											varray(VoxelMesherBlocky::get_class_static(),
												   VoxelBlockyLibraryBase::get_class_static())
									));
		return;
	}

	const VoxelBlockyLibraryBase::BakedData &baked_data = library->get_baked_data();
	RWLockRead rlock(library->get_baked_data_rw_lock());

	if (baked_data.models.size() == 0) {
		out_warnings.append(String(ZN_TTR("The {0} assigned to {1} has no baked models."))
									.format(varray(library->get_class(), VoxelMesherBlocky::get_class_static())));
		return;
	}

	library->get_configuration_warnings(out_warnings);
}

#endif // TOOLS_ENABLED

void VoxelMesherBlocky::_bind_methods() {
	ClassDB::bind_method(D_METHOD("set_library", "voxel_library"), &VoxelMesherBlocky::set_library);
	ClassDB::bind_method(D_METHOD("get_library"), &VoxelMesherBlocky::get_library);

	ClassDB::bind_method(D_METHOD("set_occlusion_enabled", "enable"), &VoxelMesherBlocky::set_occlusion_enabled);
	ClassDB::bind_method(D_METHOD("get_occlusion_enabled"), &VoxelMesherBlocky::get_occlusion_enabled);

	ClassDB::bind_method(D_METHOD("set_occlusion_darkness", "value"), &VoxelMesherBlocky::set_occlusion_darkness);
	ClassDB::bind_method(D_METHOD("get_occlusion_darkness"), &VoxelMesherBlocky::get_occlusion_darkness);

	ADD_PROPERTY(
			PropertyInfo(
					Variant::OBJECT,
					"library",
					PROPERTY_HINT_RESOURCE_TYPE,
					VoxelBlockyLibraryBase::get_class_static(),
					PROPERTY_USAGE_DEFAULT
					// Sadly we can't use this hint because the property type is abstract... can't just choose a
					// default child class. This hint becomes less and less useful everytime I come across it...
					//| PROPERTY_USAGE_EDITOR_INSTANTIATE_OBJECT
			),
			"set_library",
			"get_library"
	);
	ADD_PROPERTY(PropertyInfo(Variant::BOOL, "occlusion_enabled"), "set_occlusion_enabled", "get_occlusion_enabled");
	ADD_PROPERTY(
			PropertyInfo(Variant::FLOAT, "occlusion_darkness", PROPERTY_HINT_RANGE, "0,1,0.01"),
			"set_occlusion_darkness",
			"get_occlusion_darkness"
	);
}

} // namespace zylann::voxel<|MERGE_RESOLUTION|>--- conflicted
+++ resolved
@@ -15,38 +15,6 @@
 
 // Utility functions
 namespace {
-<<<<<<< HEAD
-=======
-const int g_opposite_side[6] = {
-	Cube::SIDE_NEGATIVE_X, //
-	Cube::SIDE_POSITIVE_X, //
-	Cube::SIDE_POSITIVE_Y, //
-	Cube::SIDE_NEGATIVE_Y, //
-	Cube::SIDE_POSITIVE_Z, //
-	Cube::SIDE_NEGATIVE_Z //
-};
-
-inline bool is_face_visible(
-		const VoxelBlockyLibraryBase::BakedData &lib,
-		const VoxelBlockyModel::BakedData &vt,
-		uint32_t other_voxel_id,
-		int side
-) {
-	if (other_voxel_id < lib.models.size()) {
-		const VoxelBlockyModel::BakedData &other_vt = lib.models[other_voxel_id];
-		// TODO Maybe we could get rid of `empty` here and instead set `culls_neighbors` to false during baking
-		if (other_vt.empty || (other_vt.transparency_index > vt.transparency_index) || !other_vt.culls_neighbors) {
-			return true;
-		} else {
-			const unsigned int ai = vt.model.side_pattern_indices[side];
-			const unsigned int bi = other_vt.model.side_pattern_indices[g_opposite_side[side]];
-			// Patterns are not the same, and B does not occlude A
-			return (ai != bi) && !lib.get_side_pattern_occlusion(bi, ai);
-		}
-	}
-	return true;
-}
->>>>>>> 2816f9cd
 
 inline bool contributes_to_ao(const VoxelBlockyLibraryBase::BakedData &lib, uint32_t voxel_id) {
 	if (voxel_id < lib.models.size()) {
@@ -185,7 +153,8 @@
 					const uint32_t neighbor_voxel_id = type_buffer[voxel_index + side_neighbor_lut[side]];
 
 					// By default we render the whole side if we consider it visible
-					const FixedArray<VoxelBlockyModel::BakedData::SideSurface,
+					const FixedArray<
+							VoxelBlockyModel::BakedData::SideSurface,
 							VoxelBlockyModel::BakedData::Model::MAX_SURFACES> *side_surfaces =
 							&model.sides_surfaces[side];
 
@@ -201,8 +170,10 @@
 
 							// Might be only partially visible
 							if (voxel.cutout_sides_enabled) {
-								const std::unordered_map<uint32_t,
-										FixedArray<VoxelBlockyModel::BakedData::SideSurface,
+								const std::unordered_map<
+										uint32_t,
+										FixedArray<
+												VoxelBlockyModel::BakedData::SideSurface,
 												VoxelBlockyModel::BakedData::Model::MAX_SURFACES>>
 										&cutout_side_surfaces_by_neighbor_shape = model.cutout_side_surfaces[side];
 
