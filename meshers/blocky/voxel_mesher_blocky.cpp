--- conflicted
+++ resolved
@@ -424,7 +424,6 @@
 	}
 }
 
-<<<<<<< HEAD
 struct OccluderArrays {
 	StdVector<Vector3f> vertices;
 	StdVector<int32_t> indices;
@@ -844,7 +843,8 @@
 		}
 	}
 	return true;
-=======
+}
+
 Vector3f side_to_block_coordinates(const Vector3f v, const VoxelBlockyModel::Side side) {
 	switch (side) {
 		case VoxelBlockyModel::SIDE_NEGATIVE_X:
@@ -1039,7 +1039,6 @@
 	append_side_seams(buffer, jump.zyx(), (size.x - 1), size.z, size.y, POSITIVE_X, library, out);
 	append_side_seams(buffer, jump.zxy(), 0, size.z, size.x, NEGATIVE_Y, library, out);
 	append_side_seams(buffer, jump.zxy(), (size.y - 1), size.z, size.x, POSITIVE_Y, library, out);
->>>>>>> f266d0cd
 }
 
 ////////////////////////////////////////////////////////////////////////////////////////////////////////////////////////
