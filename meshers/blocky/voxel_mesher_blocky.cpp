#include "voxel_mesher_blocky.h"
#include "../../constants/cube_tables.h"
#include "../../storage/voxel_buffer.h"
#include "../../util/containers/span.h"
#include "../../util/godot/core/array.h"
#include "../../util/godot/core/packed_arrays.h"
#include "../../util/macros.h"
#include "../../util/math/conv.h"
// TODO GDX: String has no `operator+=`
#include "../../util/godot/core/string.h"
#include "../../util/profiling.h"

using namespace zylann::godot;

namespace zylann::voxel {

// Utility functions
namespace {

inline bool contributes_to_ao(const VoxelBlockyLibraryBase::BakedData &lib, uint32_t voxel_id) {
	if (voxel_id < lib.models.size()) {
		const VoxelBlockyModel::BakedData &t = lib.models[voxel_id];
		return t.contributes_to_ao;
	}
	return true;
}

StdVector<int> &get_tls_index_offsets() {
	static thread_local StdVector<int> tls_index_offsets;
	return tls_index_offsets;
}

} // namespace

template <typename Type_T>
void generate_blocky_mesh( //
		StdVector<VoxelMesherBlocky::Arrays> &out_arrays_per_material, //
		VoxelMesher::Output::CollisionSurface *collision_surface, //
		const Span<const Type_T> type_buffer, //
		const Vector3i block_size, //
		const VoxelBlockyLibraryBase::BakedData &library, //
		bool bake_occlusion, //
		float baked_occlusion_darkness //
) {
	// TODO Optimization: not sure if this mandates a template function. There is so much more happening in this
	// function other than reading voxels, although reading is on the hottest path. It needs to be profiled. If
	// changing makes no difference, we could use a function pointer or switch inside instead to reduce executable size.

	ERR_FAIL_COND(
			block_size.x < static_cast<int>(2 * VoxelMesherBlocky::PADDING) ||
			block_size.y < static_cast<int>(2 * VoxelMesherBlocky::PADDING) ||
			block_size.z < static_cast<int>(2 * VoxelMesherBlocky::PADDING)
	);

	// Build lookup tables so to speed up voxel access.
	// These are values to add to an address in order to get given neighbor.

	const int row_size = block_size.y;
	const int deck_size = block_size.x * row_size;

	// Data must be padded, hence the off-by-one
	const Vector3i min = Vector3iUtil::create(VoxelMesherBlocky::PADDING);
	const Vector3i max = block_size - Vector3iUtil::create(VoxelMesherBlocky::PADDING);

	StdVector<int> &index_offsets = get_tls_index_offsets();
	index_offsets.clear();
	index_offsets.resize(out_arrays_per_material.size(), 0);

	int collision_surface_index_offset = 0;

	FixedArray<int, Cube::SIDE_COUNT> side_neighbor_lut;
	side_neighbor_lut[Cube::SIDE_LEFT] = row_size;
	side_neighbor_lut[Cube::SIDE_RIGHT] = -row_size;
	side_neighbor_lut[Cube::SIDE_BACK] = -deck_size;
	side_neighbor_lut[Cube::SIDE_FRONT] = deck_size;
	side_neighbor_lut[Cube::SIDE_BOTTOM] = -1;
	side_neighbor_lut[Cube::SIDE_TOP] = 1;

	FixedArray<int, Cube::EDGE_COUNT> edge_neighbor_lut;
	edge_neighbor_lut[Cube::EDGE_BOTTOM_BACK] =
			side_neighbor_lut[Cube::SIDE_BOTTOM] + side_neighbor_lut[Cube::SIDE_BACK];
	edge_neighbor_lut[Cube::EDGE_BOTTOM_FRONT] =
			side_neighbor_lut[Cube::SIDE_BOTTOM] + side_neighbor_lut[Cube::SIDE_FRONT];
	edge_neighbor_lut[Cube::EDGE_BOTTOM_LEFT] =
			side_neighbor_lut[Cube::SIDE_BOTTOM] + side_neighbor_lut[Cube::SIDE_LEFT];
	edge_neighbor_lut[Cube::EDGE_BOTTOM_RIGHT] =
			side_neighbor_lut[Cube::SIDE_BOTTOM] + side_neighbor_lut[Cube::SIDE_RIGHT];
	edge_neighbor_lut[Cube::EDGE_BACK_LEFT] = side_neighbor_lut[Cube::SIDE_BACK] + side_neighbor_lut[Cube::SIDE_LEFT];
	edge_neighbor_lut[Cube::EDGE_BACK_RIGHT] = side_neighbor_lut[Cube::SIDE_BACK] + side_neighbor_lut[Cube::SIDE_RIGHT];
	edge_neighbor_lut[Cube::EDGE_FRONT_LEFT] = side_neighbor_lut[Cube::SIDE_FRONT] + side_neighbor_lut[Cube::SIDE_LEFT];
	edge_neighbor_lut[Cube::EDGE_FRONT_RIGHT] =
			side_neighbor_lut[Cube::SIDE_FRONT] + side_neighbor_lut[Cube::SIDE_RIGHT];
	edge_neighbor_lut[Cube::EDGE_TOP_BACK] = side_neighbor_lut[Cube::SIDE_TOP] + side_neighbor_lut[Cube::SIDE_BACK];
	edge_neighbor_lut[Cube::EDGE_TOP_FRONT] = side_neighbor_lut[Cube::SIDE_TOP] + side_neighbor_lut[Cube::SIDE_FRONT];
	edge_neighbor_lut[Cube::EDGE_TOP_LEFT] = side_neighbor_lut[Cube::SIDE_TOP] + side_neighbor_lut[Cube::SIDE_LEFT];
	edge_neighbor_lut[Cube::EDGE_TOP_RIGHT] = side_neighbor_lut[Cube::SIDE_TOP] + side_neighbor_lut[Cube::SIDE_RIGHT];

	FixedArray<int, Cube::CORNER_COUNT> corner_neighbor_lut;

	corner_neighbor_lut[Cube::CORNER_BOTTOM_BACK_LEFT] = side_neighbor_lut[Cube::SIDE_BOTTOM] +
			side_neighbor_lut[Cube::SIDE_BACK] + side_neighbor_lut[Cube::SIDE_LEFT];

	corner_neighbor_lut[Cube::CORNER_BOTTOM_BACK_RIGHT] = side_neighbor_lut[Cube::SIDE_BOTTOM] +
			side_neighbor_lut[Cube::SIDE_BACK] + side_neighbor_lut[Cube::SIDE_RIGHT];

	corner_neighbor_lut[Cube::CORNER_BOTTOM_FRONT_RIGHT] = side_neighbor_lut[Cube::SIDE_BOTTOM] +
			side_neighbor_lut[Cube::SIDE_FRONT] + side_neighbor_lut[Cube::SIDE_RIGHT];

	corner_neighbor_lut[Cube::CORNER_BOTTOM_FRONT_LEFT] = side_neighbor_lut[Cube::SIDE_BOTTOM] +
			side_neighbor_lut[Cube::SIDE_FRONT] + side_neighbor_lut[Cube::SIDE_LEFT];

	corner_neighbor_lut[Cube::CORNER_TOP_BACK_LEFT] =
			side_neighbor_lut[Cube::SIDE_TOP] + side_neighbor_lut[Cube::SIDE_BACK] + side_neighbor_lut[Cube::SIDE_LEFT];

	corner_neighbor_lut[Cube::CORNER_TOP_BACK_RIGHT] = side_neighbor_lut[Cube::SIDE_TOP] +
			side_neighbor_lut[Cube::SIDE_BACK] + side_neighbor_lut[Cube::SIDE_RIGHT];

	corner_neighbor_lut[Cube::CORNER_TOP_FRONT_RIGHT] = side_neighbor_lut[Cube::SIDE_TOP] +
			side_neighbor_lut[Cube::SIDE_FRONT] + side_neighbor_lut[Cube::SIDE_RIGHT];

	corner_neighbor_lut[Cube::CORNER_TOP_FRONT_LEFT] = side_neighbor_lut[Cube::SIDE_TOP] +
			side_neighbor_lut[Cube::SIDE_FRONT] + side_neighbor_lut[Cube::SIDE_LEFT];

	// uint64_t time_prep = Time::get_singleton()->get_ticks_usec() - time_before;
	// time_before = Time::get_singleton()->get_ticks_usec();

	for (unsigned int z = min.z; z < (unsigned int)max.z; ++z) {
		for (unsigned int x = min.x; x < (unsigned int)max.x; ++x) {
			for (unsigned int y = min.y; y < (unsigned int)max.y; ++y) {
				// min and max are chosen such that you can visit 1 neighbor away from the current voxel without size
				// check

				const int voxel_index = y + x * row_size + z * deck_size;
				const int voxel_id = type_buffer[voxel_index];

				// TODO Don't assume air is 0?
				if (voxel_id == VoxelBlockyModel::AIR_ID || !library.has_model(voxel_id)) {
					continue;
				}

				const VoxelBlockyModel::BakedData &voxel = library.models[voxel_id];
				const VoxelBlockyModel::BakedData::Model &model = voxel.model;

				// Hybrid approach: extract cube faces and decimate those that aren't visible,
				// and still allow voxels to have geometry that is not a cube.

				// Sides
				for (unsigned int side = 0; side < Cube::SIDE_COUNT; ++side) {
					if ((model.empty_sides_mask & (1 << side)) != 0) {
						// This side is empty
						continue;
					}

					const uint32_t neighbor_voxel_id = type_buffer[voxel_index + side_neighbor_lut[side]];

					// By default we render the whole side if we consider it visible
					const FixedArray<
							VoxelBlockyModel::BakedData::SideSurface,
							VoxelBlockyModel::BakedData::Model::MAX_SURFACES> *side_surfaces =
							&model.sides_surfaces[side];

					// Invalid voxels are treated like air
					if (neighbor_voxel_id < library.models.size()) {
						const VoxelBlockyModel::BakedData &other_vt = library.models[neighbor_voxel_id];
						if (!is_face_visible_regardless_of_shape(voxel, other_vt)) {
							// Visibility depends on the shape
							if (!is_face_visible_according_to_shape(library, voxel, other_vt, side)) {
								// Completely occluded
								continue;
							}

							// Might be only partially visible
							if (voxel.cutout_sides_enabled) {
								const std::unordered_map<
										uint32_t,
										FixedArray<
												VoxelBlockyModel::BakedData::SideSurface,
												VoxelBlockyModel::BakedData::Model::MAX_SURFACES>>
										&cutout_side_surfaces_by_neighbor_shape = model.cutout_side_surfaces[side];

								const unsigned int neighbor_shape_id =
										other_vt.model.side_pattern_indices[Cube::g_opposite_side[side]];

								// That's a hashmap lookup on a hot path. Cutting out sides like this should be used
								// sparsely if possible.
								// Unfortunately, use cases include certain water styles, which means oceans...
								// Eventually we should provide another approach for these
								auto it = cutout_side_surfaces_by_neighbor_shape.find(neighbor_shape_id);

								if (it != cutout_side_surfaces_by_neighbor_shape.end()) {
									// Use pre-cut side instead
									side_surfaces = &it->second;
								}
							}
						}
					}

					// The face is visible

					int8_t shaded_corner[8] = { 0 };

					if (bake_occlusion) {
						// Combinatory solution for
						// https://0fps.net/2013/07/03/ambient-occlusion-for-minecraft-like-worlds/ (inverted)
						//	function vertexAO(side1, side2, corner) {
						//	  if(side1 && side2) {
						//		return 0
						//	  }
						//	  return 3 - (side1 + side2 + corner)
						//	}

						for (unsigned int j = 0; j < 4; ++j) {
							const unsigned int edge = Cube::g_side_edges[side][j];
							const int edge_neighbor_id = type_buffer[voxel_index + edge_neighbor_lut[edge]];
							if (contributes_to_ao(library, edge_neighbor_id)) {
								++shaded_corner[Cube::g_edge_corners[edge][0]];
								++shaded_corner[Cube::g_edge_corners[edge][1]];
							}
						}
						for (unsigned int j = 0; j < 4; ++j) {
							const unsigned int corner = Cube::g_side_corners[side][j];
							if (shaded_corner[corner] == 2) {
								shaded_corner[corner] = 3;
							} else {
								const int corner_neigbor_id = type_buffer[voxel_index + corner_neighbor_lut[corner]];
								if (contributes_to_ao(library, corner_neigbor_id)) {
									++shaded_corner[corner];
								}
							}
						}
					}

					// Subtracting 1 because the data is padded
					const Vector3f pos(x - 1, y - 1, z - 1);

					for (unsigned int surface_index = 0; surface_index < model.surface_count; ++surface_index) {
						const VoxelBlockyModel::BakedData::Surface &surface = model.surfaces[surface_index];

						VoxelMesherBlocky::Arrays &arrays = out_arrays_per_material[surface.material_id];

						ZN_ASSERT(surface.material_id >= 0 && surface.material_id < index_offsets.size());
						int &index_offset = index_offsets[surface.material_id];

						const VoxelBlockyModel::BakedData::SideSurface &side_surface = (*side_surfaces)[surface_index];

						const StdVector<Vector3f> &side_positions = side_surface.positions;
						const unsigned int vertex_count = side_surface.positions.size();

						const StdVector<Vector2f> &side_uvs = side_surface.uvs;
						const StdVector<float> &side_tangents = side_surface.tangents;

						// Append vertices of the faces in one go, don't use push_back

						{
							const int append_index = arrays.positions.size();
							arrays.positions.resize(arrays.positions.size() + vertex_count);
							Vector3f *w = arrays.positions.data() + append_index;
							for (unsigned int i = 0; i < vertex_count; ++i) {
								w[i] = side_positions[i] + pos;
							}
						}

						{
							const int append_index = arrays.uvs.size();
							arrays.uvs.resize(arrays.uvs.size() + vertex_count);
							memcpy(arrays.uvs.data() + append_index, side_uvs.data(), vertex_count * sizeof(Vector2f));
						}

						if (side_tangents.size() > 0) {
							const int append_index = arrays.tangents.size();
							arrays.tangents.resize(arrays.tangents.size() + vertex_count * 4);
							memcpy(arrays.tangents.data() + append_index,
								   side_tangents.data(),
								   (vertex_count * 4) * sizeof(float));
						}

						{
							const int append_index = arrays.normals.size();
							arrays.normals.resize(arrays.normals.size() + vertex_count);
							Vector3f *w = arrays.normals.data() + append_index;
							for (unsigned int i = 0; i < vertex_count; ++i) {
								w[i] = to_vec3f(Cube::g_side_normals[side]);
							}
						}

						{
							const int append_index = arrays.colors.size();
							arrays.colors.resize(arrays.colors.size() + vertex_count);
							Color *w = arrays.colors.data() + append_index;
							const Color modulate_color = voxel.color;

							if (bake_occlusion) {
								for (unsigned int i = 0; i < vertex_count; ++i) {
									const Vector3f vertex_pos = side_positions[i];

									// General purpose occlusion colouring.
									// TODO Optimize for cubes
									// TODO Fix occlusion inconsistency caused by triangles orientation? Not sure if
									// worth it
									float shade = 0;
									for (unsigned int j = 0; j < 4; ++j) {
										unsigned int corner = Cube::g_side_corners[side][j];
										if (shaded_corner[corner] != 0) {
											float s = baked_occlusion_darkness *
													static_cast<float>(shaded_corner[corner]);
											// float k = 1.f - Cube::g_corner_position[corner].distance_to(v);
											float k = 1.f -
													math::distance_squared(Cube::g_corner_position[corner], vertex_pos);
											if (k < 0.0) {
												k = 0.0;
											}
											s *= k;
											if (s > shade) {
												shade = s;
											}
										}
									}
									const float gs = 1.0 - shade;
									w[i] = Color(gs, gs, gs) * modulate_color;
								}

							} else {
								for (unsigned int i = 0; i < vertex_count; ++i) {
									w[i] = modulate_color;
								}
							}
						}

						const StdVector<int> &side_indices = side_surface.indices;
						const unsigned int index_count = side_indices.size();

						{
							int i = arrays.indices.size();
							arrays.indices.resize(arrays.indices.size() + index_count);
							int *w = arrays.indices.data();
							for (unsigned int j = 0; j < index_count; ++j) {
								w[i++] = index_offset + side_indices[j];
							}
						}

						if (collision_surface != nullptr && surface.collision_enabled) {
							StdVector<Vector3f> &dst_positions = collision_surface->positions;
							StdVector<int> &dst_indices = collision_surface->indices;

							{
								const unsigned int append_index = dst_positions.size();
								dst_positions.resize(dst_positions.size() + vertex_count);
								Vector3f *w = dst_positions.data() + append_index;
								for (unsigned int i = 0; i < vertex_count; ++i) {
									w[i] = side_positions[i] + pos;
								}
							}

							{
								int i = dst_indices.size();
								dst_indices.resize(dst_indices.size() + index_count);
								int *w = dst_indices.data();
								for (unsigned int j = 0; j < index_count; ++j) {
									w[i++] = collision_surface_index_offset + side_indices[j];
								}
							}

							collision_surface_index_offset += vertex_count;
						}

						index_offset += vertex_count;
					}
				}

				// Inside
				for (unsigned int surface_index = 0; surface_index < model.surface_count; ++surface_index) {
					const VoxelBlockyModel::BakedData::Surface &surface = model.surfaces[surface_index];
					if (surface.positions.size() == 0) {
						continue;
					}
					// TODO Get rid of push_backs

					VoxelMesherBlocky::Arrays &arrays = out_arrays_per_material[surface.material_id];

					ZN_ASSERT(surface.material_id >= 0 && surface.material_id < index_offsets.size());
					int &index_offset = index_offsets[surface.material_id];

					const StdVector<Vector3f> &positions = surface.positions;
					const unsigned int vertex_count = positions.size();
					const Color modulate_color = voxel.color;

					const StdVector<Vector3f> &normals = surface.normals;
					const StdVector<Vector2f> &uvs = surface.uvs;
					const StdVector<float> &tangents = surface.tangents;

					const Vector3f pos(x - 1, y - 1, z - 1);

					if (tangents.size() > 0) {
						const int append_index = arrays.tangents.size();
						arrays.tangents.resize(arrays.tangents.size() + vertex_count * 4);
						memcpy(arrays.tangents.data() + append_index,
							   tangents.data(),
							   (vertex_count * 4) * sizeof(float));
					}

					for (unsigned int i = 0; i < vertex_count; ++i) {
						arrays.normals.push_back(normals[i]);
						arrays.uvs.push_back(uvs[i]);
						arrays.positions.push_back(positions[i] + pos);
						// TODO handle ambient occlusion on inner parts
						arrays.colors.push_back(modulate_color);
					}

					const StdVector<int> &indices = surface.indices;
					const unsigned int index_count = indices.size();

					for (unsigned int i = 0; i < index_count; ++i) {
						arrays.indices.push_back(index_offset + indices[i]);
					}

					if (collision_surface != nullptr && surface.collision_enabled) {
						StdVector<Vector3f> &dst_positions = collision_surface->positions;
						StdVector<int> &dst_indices = collision_surface->indices;

						for (unsigned int i = 0; i < vertex_count; ++i) {
							dst_positions.push_back(positions[i] + pos);
						}
						for (unsigned int i = 0; i < index_count; ++i) {
							dst_indices.push_back(collision_surface_index_offset + indices[i]);
						}

						collision_surface_index_offset += vertex_count;
					}

					index_offset += vertex_count;
				}
			}
		}
	}
}

struct OccluderArrays {
	StdVector<Vector3f> vertices;
	StdVector<int32_t> indices;
};

void generate_occluders_geometry(
		OccluderArrays &out_arrays,
		const Vector3f maxf,
		bool positive_x,
		bool positive_y,
		bool positive_z,
		bool negative_x,
		bool negative_y,
		bool negative_z
) {
	const unsigned int quad_count = //
			static_cast<unsigned int>(positive_x) + //
			static_cast<unsigned int>(positive_y) + //
			static_cast<unsigned int>(positive_z) + //
			static_cast<unsigned int>(negative_x) + //
			static_cast<unsigned int>(negative_y) + //
			static_cast<unsigned int>(negative_z);

	if (quad_count == 0) {
		return;
	}

	out_arrays.vertices.resize(out_arrays.vertices.size() + 4 * quad_count);
	out_arrays.indices.resize(out_arrays.indices.size() + 6 * quad_count);

	unsigned int vi0 = 0;
	unsigned int ii0 = 0;

	if (positive_x) {
		// 3---2  y
		// |   |  |
		// 0---1  x--z

		Span<Vector3f> vertices = to_span_from_position_and_size(out_arrays.vertices, 0, 4);
		Span<int32_t> indices = to_span_from_position_and_size(out_arrays.indices, 0, 6);

		vertices[0] = Vector3f(maxf.x, 0.f, 0.f);
		vertices[1] = Vector3f(maxf.x, 0.f, maxf.z);
		vertices[2] = Vector3f(maxf.x, maxf.y, maxf.z);
		vertices[3] = Vector3f(maxf.x, maxf.y, 0.f);

		indices[0] = 0;
		indices[1] = 1;
		indices[2] = 2;
		indices[3] = 0;
		indices[4] = 2;
		indices[5] = 3;

		vi0 += 4;
		ii0 += 6;
	}

	if (positive_y) {
		// 3---2  z
		// |   |  |
		// 0---1  y--x

		Span<Vector3f> vertices = to_span_from_position_and_size(out_arrays.vertices, vi0, 4);
		Span<int32_t> indices = to_span_from_position_and_size(out_arrays.indices, ii0, 6);

		vertices[0] = Vector3f(0.f, maxf.y, 0.f);
		vertices[1] = Vector3f(maxf.x, maxf.y, 0.f);
		vertices[2] = Vector3f(maxf.x, maxf.y, maxf.z);
		vertices[3] = Vector3f(0.f, maxf.y, maxf.z);

		indices[0] = vi0 + 0;
		indices[1] = vi0 + 1;
		indices[2] = vi0 + 2;
		indices[3] = vi0 + 0;
		indices[4] = vi0 + 2;
		indices[5] = vi0 + 3;

		vi0 += 4;
		ii0 += 6;
	}

	if (positive_z) {
		// 3---2  y
		// |   |  |
		// 0---1  z--x

		Span<Vector3f> vertices = to_span_from_position_and_size(out_arrays.vertices, vi0, 4);
		Span<int32_t> indices = to_span_from_position_and_size(out_arrays.indices, ii0, 6);

		vertices[0] = Vector3f(0.f, 0.f, maxf.z);
		vertices[1] = Vector3f(maxf.x, 0.f, maxf.z);
		vertices[2] = Vector3f(maxf.x, maxf.y, maxf.z);
		vertices[3] = Vector3f(0.f, maxf.y, maxf.z);

		indices[0] = vi0 + 0;
		indices[1] = vi0 + 2;
		indices[2] = vi0 + 1;
		indices[3] = vi0 + 0;
		indices[4] = vi0 + 3;
		indices[5] = vi0 + 2;

		vi0 += 4;
		ii0 += 6;
	}

	if (negative_x) {
		// 3---2  y
		// |   |  |
		// 0---1  x--z

		Span<Vector3f> vertices = to_span_from_position_and_size(out_arrays.vertices, vi0, 4);
		Span<int32_t> indices = to_span_from_position_and_size(out_arrays.indices, ii0, 6);

		vertices[0] = Vector3f(0.f, 0.f, 0.f);
		vertices[1] = Vector3f(0.f, 0.f, maxf.z);
		vertices[2] = Vector3f(0.f, maxf.y, maxf.z);
		vertices[3] = Vector3f(0.f, maxf.y, 0.f);

		indices[0] = vi0 + 0;
		indices[1] = vi0 + 2;
		indices[2] = vi0 + 1;
		indices[3] = vi0 + 0;
		indices[4] = vi0 + 3;
		indices[5] = vi0 + 2;

		vi0 += 4;
		ii0 += 6;
	}

	if (negative_y) {
		// 3---2  z
		// |   |  |
		// 0---1  y--x

		Span<Vector3f> vertices = to_span_from_position_and_size(out_arrays.vertices, vi0, 4);
		Span<int32_t> indices = to_span_from_position_and_size(out_arrays.indices, ii0, 6);

		vertices[0] = Vector3f(0.f, 0.f, 0.f);
		vertices[1] = Vector3f(maxf.x, 0.f, 0.f);
		vertices[2] = Vector3f(maxf.x, 0.f, maxf.z);
		vertices[3] = Vector3f(0.f, 0.f, maxf.z);

		indices[0] = vi0 + 0;
		indices[1] = vi0 + 2;
		indices[2] = vi0 + 1;
		indices[3] = vi0 + 0;
		indices[4] = vi0 + 3;
		indices[5] = vi0 + 2;

		vi0 += 4;
		ii0 += 6;
	}

	if (negative_z) {
		// 3---2  y
		// |   |  |
		// 0---1  z--x

		Span<Vector3f> vertices = to_span_from_position_and_size(out_arrays.vertices, vi0, 4);
		Span<int32_t> indices = to_span_from_position_and_size(out_arrays.indices, ii0, 6);

		vertices[0] = Vector3f(0.f, 0.f, 0.f);
		vertices[1] = Vector3f(maxf.x, 0.f, 0.f);
		vertices[2] = Vector3f(maxf.x, maxf.y, 0.f);
		vertices[3] = Vector3f(0.f, maxf.y, 0.f);

		indices[0] = vi0 + 0;
		indices[1] = vi0 + 1;
		indices[2] = vi0 + 2;
		indices[3] = vi0 + 0;
		indices[4] = vi0 + 2;
		indices[5] = vi0 + 3;
	}
}

template <typename TModelID>
void classify_chunk_occlusion_from_voxels(
		Span<const TModelID> id_buffer,
		const VoxelBlockyLibraryBase::BakedData &baked_data,
		const Vector3i block_size,
		const Vector3i min,
		const Vector3i max,
		const uint8_t enabled_mask,
		bool &out_positive_x,
		bool &out_positive_y,
		bool &out_positive_z,
		bool &out_negative_x,
		bool &out_negative_y,
		bool &out_negative_z
) {
	struct L {
		static inline bool is_fully_occluded(
				const TModelID v0,
				const TModelID v1,
				const VoxelBlockyLibraryBase::BakedData &baked_data,
				const uint8_t side0_mask,
				const uint8_t side1_mask
		) {
			if (v0 >= baked_data.models.size() || v1 >= baked_data.models.size()) {
				return false;
			}
			const VoxelBlockyModel::BakedData &b0 = baked_data.models[v0];
			const VoxelBlockyModel::BakedData &b1 = baked_data.models[v1];
			if (b0.empty || b1.empty) {
				return false;
			}
			if (b0.transparency_index > 0 || b1.transparency_index > 0) {
				// Either side is transparent
				return false;
			}
			if ((b0.model.full_sides_mask & side0_mask) == 0) {
				return false;
			}
			if ((b1.model.full_sides_mask & side1_mask) == 0) {
				return false;
			}
			return true;
		}

		static bool is_chunk_side_occluded_x(
				const Vector3i min,
				const Vector3i max,
				Span<const TModelID> id_buffer,
				const Vector3i block_size,
				const int sign,
				const VoxelBlockyLibraryBase::BakedData &baked_data
		) {
			const Cube::SideAxis side0 = sign < 0 ? Cube::SIDE_NEGATIVE_X : Cube::SIDE_POSITIVE_X;
			const Cube::SideAxis side1 = sign < 0 ? Cube::SIDE_POSITIVE_X : Cube::SIDE_NEGATIVE_X;
			const uint8_t side0_mask = (1 << side0);
			const uint8_t side1_mask = (1 << side1);

			Vector3i pos(sign < 0 ? min.x : max.x - 1, 0, 0);
			for (pos.z = min.z; pos.z < max.z; ++pos.z) {
				for (pos.y = min.y; pos.y < max.y; ++pos.y) {
					const unsigned int loc0 = Vector3iUtil::get_zxy_index(pos, block_size);
					const unsigned int loc1 = Vector3iUtil::get_zxy_index(pos + Vector3i(sign, 0, 0), block_size);

					const TModelID v0 = id_buffer[loc0];
					const TModelID v1 = id_buffer[loc1];

					if (!is_fully_occluded(v0, v1, baked_data, side0_mask, side1_mask)) {
						return false;
					}
				}
			}
			return true;
		}

		static bool is_chunk_side_occluded_y(
				const Vector3i min,
				const Vector3i max,
				Span<const TModelID> id_buffer,
				const Vector3i block_size,
				const int sign,
				const VoxelBlockyLibraryBase::BakedData &baked_data
		) {
			const Cube::SideAxis side0 = sign < 0 ? Cube::SIDE_NEGATIVE_Y : Cube::SIDE_POSITIVE_Y;
			const Cube::SideAxis side1 = sign < 0 ? Cube::SIDE_POSITIVE_Y : Cube::SIDE_NEGATIVE_Y;
			const uint8_t side0_mask = (1 << side0);
			const uint8_t side1_mask = (1 << side1);

			Vector3i pos(0, sign < 0 ? min.y : max.y - 1, 0);
			for (pos.z = min.z; pos.z < max.z; ++pos.z) {
				for (pos.x = min.x; pos.x < max.x; ++pos.x) {
					const unsigned int loc0 = Vector3iUtil::get_zxy_index(pos, block_size);
					const unsigned int loc1 = Vector3iUtil::get_zxy_index(pos + Vector3i(0, sign, 0), block_size);

					const TModelID v0 = id_buffer[loc0];
					const TModelID v1 = id_buffer[loc1];

					if (!is_fully_occluded(v0, v1, baked_data, side0_mask, side1_mask)) {
						return false;
					}
				}
			}
			return true;
		}

		static bool is_chunk_side_occluded_z(
				const Vector3i min,
				const Vector3i max,
				Span<const TModelID> id_buffer,
				const Vector3i block_size,
				const int sign,
				const VoxelBlockyLibraryBase::BakedData &baked_data
		) {
			const Cube::SideAxis side0 = sign < 0 ? Cube::SIDE_NEGATIVE_Z : Cube::SIDE_POSITIVE_Z;
			const Cube::SideAxis side1 = sign < 0 ? Cube::SIDE_POSITIVE_Z : Cube::SIDE_NEGATIVE_Z;
			const uint8_t side0_mask = (1 << side0);
			const uint8_t side1_mask = (1 << side1);

			Vector3i pos(0, 0, sign < 0 ? min.z : max.z - 1);
			for (pos.x = min.x; pos.x < max.x; ++pos.x) {
				for (pos.y = min.y; pos.y < max.y; ++pos.y) {
					const unsigned int loc0 = Vector3iUtil::get_zxy_index(pos, block_size);
					const unsigned int loc1 = Vector3iUtil::get_zxy_index(pos + Vector3i(0, 0, sign), block_size);

					const TModelID v0 = id_buffer[loc0];
					const TModelID v1 = id_buffer[loc1];

					if (!is_fully_occluded(v0, v1, baked_data, side0_mask, side1_mask)) {
						return false;
					}
				}
			}
			return true;
		}
	};

	const bool positive_x_enabled = (enabled_mask & (1 << VoxelMesherBlocky::SIDE_POSITIVE_X)) != 0;
	const bool positive_y_enabled = (enabled_mask & (1 << VoxelMesherBlocky::SIDE_POSITIVE_Y)) != 0;
	const bool positive_z_enabled = (enabled_mask & (1 << VoxelMesherBlocky::SIDE_POSITIVE_Z)) != 0;

	const bool negative_x_enabled = (enabled_mask & (1 << VoxelMesherBlocky::SIDE_NEGATIVE_X)) != 0;
	const bool negative_y_enabled = (enabled_mask & (1 << VoxelMesherBlocky::SIDE_NEGATIVE_Y)) != 0;
	const bool negative_z_enabled = (enabled_mask & (1 << VoxelMesherBlocky::SIDE_NEGATIVE_Z)) != 0;

	out_positive_x = positive_x_enabled && L::is_chunk_side_occluded_x(min, max, id_buffer, block_size, 1, baked_data);
	out_positive_y = positive_y_enabled && L::is_chunk_side_occluded_y(min, max, id_buffer, block_size, 1, baked_data);
	out_positive_z = positive_z_enabled && L::is_chunk_side_occluded_z(min, max, id_buffer, block_size, 1, baked_data);

	out_negative_x = negative_x_enabled && L::is_chunk_side_occluded_x(min, max, id_buffer, block_size, -1, baked_data);
	out_negative_y = negative_y_enabled && L::is_chunk_side_occluded_y(min, max, id_buffer, block_size, -1, baked_data);
	out_negative_z = negative_z_enabled && L::is_chunk_side_occluded_z(min, max, id_buffer, block_size, -1, baked_data);
}

void generate_shadow_occluders(
		OccluderArrays &out_arrays,
		const Span<const uint8_t> id_buffer_raw,
		const VoxelBuffer::Depth depth,
		const Vector3i block_size,
		const VoxelBlockyLibraryBase::BakedData &baked_data,
		const uint8_t enabled_mask
) {
	ZN_PROFILE_SCOPE();

	// Data must be padded, hence the off-by-one
	const Vector3i min = Vector3iUtil::create(VoxelMesherBlocky::PADDING);
	const Vector3i max = block_size - Vector3iUtil::create(VoxelMesherBlocky::PADDING);

	// Not doing only positive sides, because it allows to self-contain the calculation in the chunk.
	// Doing only positive sides requires to also do this when the main mesh is actually empty, which means we would end
	// up with lots of useless occluders across all space instead of just near chunks that actually have meshes. That
	// would in turn require to lookup neighbor chunks, which introduces dependencies that complicate multi-threading
	// and sorting.

	// Rendering idea: instead of baking this into every mesh, batch all occluders into a single mesh? Then rebuild it
	// at most once per frame if there was any change? Means we have to store occlusion info somewhere that is fast
	// to access.

	bool positive_x;
	bool positive_y;
	bool positive_z;
	bool negative_x;
	bool negative_y;
	bool negative_z;

	switch (depth) {
		case VoxelBuffer::DEPTH_8_BIT:
			classify_chunk_occlusion_from_voxels(
					id_buffer_raw,
					baked_data,
					block_size,
					min,
					max,
					enabled_mask,
					positive_x,
					positive_y,
					positive_z,
					negative_x,
					negative_y,
					negative_z
			);
			break;

		case VoxelBuffer::DEPTH_16_BIT:
			classify_chunk_occlusion_from_voxels(
					id_buffer_raw.reinterpret_cast_to<const uint16_t>(),
					baked_data,
					block_size,
					min,
					max,
					enabled_mask,
					positive_x,
					positive_y,
					positive_z,
					negative_x,
					negative_y,
					negative_z
			);
			break;

		default:
			ERR_PRINT("Unsupported voxel depth");
			return;
	}

	generate_occluders_geometry(
			out_arrays, to_vec3f(max - min), positive_x, positive_y, positive_z, negative_x, negative_y, negative_z
	);
}

bool is_empty(const StdVector<VoxelMesherBlocky::Arrays> &arrays_per_material) {
	for (const VoxelMesherBlocky::Arrays &arrays : arrays_per_material) {
		if (arrays.indices.size() > 0) {
			return false;
		}
	}
	return true;
}

Vector3f side_to_block_coordinates(const Vector3f v, const VoxelBlockyModel::Side side) {
	switch (side) {
		case VoxelBlockyModel::SIDE_NEGATIVE_X:
		case VoxelBlockyModel::SIDE_POSITIVE_X:
			return v.zyx();
		case VoxelBlockyModel::SIDE_NEGATIVE_Y:
		case VoxelBlockyModel::SIDE_POSITIVE_Y:
			// return v.zxy();
			return v.yzx();
		case VoxelBlockyModel::SIDE_NEGATIVE_Z:
		case VoxelBlockyModel::SIDE_POSITIVE_Z:
			return v;
		default:
			ZN_CRASH();
			return v;
	}
}

int get_side_sign(const VoxelBlockyModel::Side side) {
	switch (side) {
		case VoxelBlockyModel::SIDE_NEGATIVE_X:
		case VoxelBlockyModel::SIDE_NEGATIVE_Y:
		case VoxelBlockyModel::SIDE_NEGATIVE_Z:
			return -1;
		case VoxelBlockyModel::SIDE_POSITIVE_X:
		case VoxelBlockyModel::SIDE_POSITIVE_Y:
		case VoxelBlockyModel::SIDE_POSITIVE_Z:
			return 1;
		default:
			ZN_CRASH();
			return 1;
	}
}

// Adds extra voxel side geometry on the sides of the chunk for every voxel exposed to air. This creates
// "seams" that hide LOD cracks when meshes of different LOD are put next to each other.
// This method doesn't require to access voxels of the child LOD. The downside is that it won't always hide all the
// cracks, but the assumption is that it will do most of the time.
// AO is not handled, and probably doesn't need to be
template <typename TModelID>
void append_side_skirts(
		Span<const TModelID> buffer,
		const Vector3T<int> jump,
		const int z, // Coordinate of the first or last voxel (not within the padded region)
		const int size_x,
		const int size_y,
		const VoxelBlockyModel::Side side,
		const VoxelBlockyLibraryBase::BakedData &library,
		StdVector<VoxelMesherBlocky::Arrays> &out_arrays_per_material
) {
	constexpr TModelID AIR = 0;
	constexpr int pad = 1;

	const int z_base = z * jump.z;
	const int side_sign = get_side_sign(side);

	// Buffers sent to chunk meshing have outer and inner voxels.
	// Inner voxels are those that are actually being meshed.
	// Outer voxels are not made part of the final mesh, but they exist to know how to occlude sides of inner voxels
	// touching them.

	// For each outer voxel on the side of the chunk (using side-relative coordinates)
	for (int x = pad; x < size_x - pad; ++x) {
		for (int y = pad; y < size_y - pad; ++y) {
			const int buffer_index = x * jump.x + y * jump.y + z_base;
			const int v = buffer[buffer_index];

			if (v == AIR) {
				continue;
			}

			// Check if the voxel is exposed to air

			const int nv0 = buffer[buffer_index - jump.x];
			const int nv1 = buffer[buffer_index + jump.x];
			const int nv2 = buffer[buffer_index - jump.y];
			const int nv3 = buffer[buffer_index + jump.y];

			if (nv0 != AIR && nv1 != AIR && nv2 != AIR && nv3 != AIR) {
				continue;
			}

			// Check if the outer voxel occludes an inner voxel
			// (this check is not actually accurate, maybe we'd have to do a full occlusion check using the library?)

			const int nv4 = buffer[buffer_index - side_sign * jump.z];
			if (nv4 == AIR) {
				continue;
			}

			// If it does, add geometry for the side of that inner voxel

			const Vector3f pos = side_to_block_coordinates(Vector3f(x - pad, y - pad, z - (side_sign + 1)), side);

<<<<<<< HEAD
			const VoxelBlockyModel::BakedData &voxel_baked_data = library.models[nv4];
			const VoxelBlockyModel::BakedData::Model &model = voxel_baked_data.model;

			const FixedArray<VoxelBlockyModel::BakedData::SideSurface, VoxelBlockyModel::BakedData::Model::MAX_SURFACES>
					&side_surfaces = model.sides_surfaces[side];
=======
			const VoxelBlockyModel::BakedData &voxel = library.models[nv4];

			if (!voxel.lod_skirts) {
				// A typical issue is making an ocean:
				// - Skirts will show up behind the water surface so it's not a good solution in that case.
				// - If sea level does not line up at different LODs, then there will be LOD "cracks" anyways. I don't
				// have a good solution for this. One way to workaround is to choose a sea level that lines up at every
				// LOD (such as Y=0), and let the seams occur in other cases which are usually way less frequent.
				// - Another way is to only reduce LOD resolution horizontally and not vertically, but that has a high
				// memory cost on large distances, so not silver bullet.
				// - Make water opaque when at large distances? If acceptable, this can be a good fix (Distant Horizons
				// mod was doing this at some point) but either require custom shader or the ability to specify
				// different models for different LODs in the library
				continue;
			}

			const VoxelBlockyModel::BakedData::Model &model = voxel.model;
>>>>>>> 700fd27a

			for (unsigned int surface_index = 0; surface_index < model.surface_count; ++surface_index) {
				const VoxelBlockyModel::BakedData::Surface &surface = model.surfaces[surface_index];
				VoxelMesherBlocky::Arrays &arrays = out_arrays_per_material[surface.material_id];

				const VoxelBlockyModel::BakedData::SideSurface &side_surface = side_surfaces[side];
				const unsigned int vertex_count = side_surface.positions.size();

				// TODO The following code is pretty much the same as the main meshing function.
				// We should put it in common once blocky mesher features are merged (blocky fluids, shadows occluders).
				// The baked occlusion part should be separated to run on top of color modulate.
				// Index offsets might not need a vector after all.

				const unsigned int index_offset = arrays.positions.size();

				{
					const unsigned int append_index = arrays.positions.size();
					arrays.positions.resize(arrays.positions.size() + vertex_count);
					Vector3f *w = arrays.positions.data() + append_index;
					for (unsigned int i = 0; i < vertex_count; ++i) {
						w[i] = side_surface.positions[i] + pos;
					}
				}

				{
					const unsigned int append_index = arrays.uvs.size();
					arrays.uvs.resize(arrays.uvs.size() + vertex_count);
					memcpy(arrays.uvs.data() + append_index, side_surface.uvs.data(), vertex_count * sizeof(Vector2f));
				}

				if (side_surface.tangents.size() > 0) {
					const unsigned int append_index = arrays.tangents.size();
					arrays.tangents.resize(arrays.tangents.size() + vertex_count * 4);
					memcpy(arrays.tangents.data() + append_index,
						   side_surface.tangents.data(),
						   (vertex_count * 4) * sizeof(float));
				}

				{
					const int append_index = arrays.normals.size();
					arrays.normals.resize(arrays.normals.size() + vertex_count);
					Vector3f *w = arrays.normals.data() + append_index;
					for (unsigned int i = 0; i < vertex_count; ++i) {
						w[i] = to_vec3f(Cube::g_side_normals[side]);
					}
				}

				{
					const int append_index = arrays.colors.size();
					arrays.colors.resize(arrays.colors.size() + vertex_count);
					Color *w = arrays.colors.data() + append_index;
					for (unsigned int i = 0; i < vertex_count; ++i) {
						w[i] = voxel_baked_data.color;
					}
				}

				{
					const unsigned int index_count = side_surface.indices.size();
					unsigned int i = arrays.indices.size();
					arrays.indices.resize(arrays.indices.size() + index_count);
					int *w = arrays.indices.data();
					for (unsigned int j = 0; j < index_count; ++j) {
						w[i++] = index_offset + side_surface.indices[j];
					}
				}
			}
		}
	}
}

template <typename TModelID>
void append_skirts(
		Span<const TModelID> buffer,
		const Vector3i size,
		StdVector<VoxelMesherBlocky::Arrays> &out_arrays_per_material,
		const VoxelBlockyLibraryBase::BakedData &library
) {
	ZN_PROFILE_SCOPE();

	const Vector3T<int> jump(size.y, 1, size.x * size.y);

	// Shortcuts
	StdVector<VoxelMesherBlocky::Arrays> &out = out_arrays_per_material;
	constexpr VoxelBlockyModel::Side NEGATIVE_X = VoxelBlockyModel::SIDE_NEGATIVE_X;
	constexpr VoxelBlockyModel::Side POSITIVE_X = VoxelBlockyModel::SIDE_POSITIVE_X;
	constexpr VoxelBlockyModel::Side NEGATIVE_Y = VoxelBlockyModel::SIDE_NEGATIVE_Y;
	constexpr VoxelBlockyModel::Side POSITIVE_Y = VoxelBlockyModel::SIDE_POSITIVE_Y;
	constexpr VoxelBlockyModel::Side NEGATIVE_Z = VoxelBlockyModel::SIDE_NEGATIVE_Z;
	constexpr VoxelBlockyModel::Side POSITIVE_Z = VoxelBlockyModel::SIDE_POSITIVE_Z;

	append_side_skirts(buffer, jump.xyz(), 0, size.x, size.y, NEGATIVE_Z, library, out);
	append_side_skirts(buffer, jump.xyz(), (size.z - 1), size.x, size.y, POSITIVE_Z, library, out);
	append_side_skirts(buffer, jump.zyx(), 0, size.z, size.y, NEGATIVE_X, library, out);
	append_side_skirts(buffer, jump.zyx(), (size.x - 1), size.z, size.y, POSITIVE_X, library, out);
	append_side_skirts(buffer, jump.zxy(), 0, size.z, size.x, NEGATIVE_Y, library, out);
	append_side_skirts(buffer, jump.zxy(), (size.y - 1), size.z, size.x, POSITIVE_Y, library, out);
}

////////////////////////////////////////////////////////////////////////////////////////////////////////////////////////

VoxelMesherBlocky::VoxelMesherBlocky() {
	set_padding(PADDING, PADDING);
}

VoxelMesherBlocky::~VoxelMesherBlocky() {}

VoxelMesherBlocky::Cache &VoxelMesherBlocky::get_tls_cache() {
	thread_local Cache cache;
	return cache;
}

void VoxelMesherBlocky::set_library(Ref<VoxelBlockyLibraryBase> library) {
	RWLockWrite wlock(_parameters_lock);
	_parameters.library = library;
}

Ref<VoxelBlockyLibraryBase> VoxelMesherBlocky::get_library() const {
	RWLockRead rlock(_parameters_lock);
	return _parameters.library;
}

void VoxelMesherBlocky::set_occlusion_darkness(float darkness) {
	RWLockWrite wlock(_parameters_lock);
	_parameters.baked_occlusion_darkness = math::clamp(darkness, 0.0f, 1.0f);
}

float VoxelMesherBlocky::get_occlusion_darkness() const {
	RWLockRead rlock(_parameters_lock);
	return _parameters.baked_occlusion_darkness;
}

void VoxelMesherBlocky::set_occlusion_enabled(bool enable) {
	RWLockWrite wlock(_parameters_lock);
	_parameters.bake_occlusion = enable;
}

bool VoxelMesherBlocky::get_occlusion_enabled() const {
	RWLockRead rlock(_parameters_lock);
	return _parameters.bake_occlusion;
}

void VoxelMesherBlocky::set_shadow_occluder_side(Side side, bool enabled) {
	RWLockWrite wlock(_parameters_lock);
	if (enabled) {
		_parameters.shadow_occluders_mask |= (1 << side);
	} else {
		_parameters.shadow_occluders_mask &= ~(1 << side);
	}
}

bool VoxelMesherBlocky::get_shadow_occluder_side(Side side) const {
	RWLockRead rlock(_parameters_lock);
	return (_parameters.shadow_occluders_mask & (1 << side)) != 0;
}

uint8_t VoxelMesherBlocky::get_shadow_occluder_mask() const {
	RWLockRead rlock(_parameters_lock);
	return _parameters.shadow_occluders_mask;
}

void VoxelMesherBlocky::build(VoxelMesher::Output &output, const VoxelMesher::Input &input) {
	const VoxelBuffer::ChannelId channel = VoxelBuffer::CHANNEL_TYPE;
	Parameters params;
	{
		RWLockRead rlock(_parameters_lock);
		params = _parameters;
	}

	if (params.library.is_null()) {
		// This may be a configuration warning, the mesh will be left empty.
		// If it was an error it would spam unnecessarily in the editor as users set things up.
		return;
	}
	// ERR_FAIL_COND(params.library.is_null());

	Cache &cache = get_tls_cache();

	StdVector<Arrays> &arrays_per_material = cache.arrays_per_material;
	for (unsigned int i = 0; i < arrays_per_material.size(); ++i) {
		Arrays &a = arrays_per_material[i];
		a.clear();
	}

	float baked_occlusion_darkness = 0;
	if (params.bake_occlusion) {
		baked_occlusion_darkness = params.baked_occlusion_darkness / 3.0f;
	}

	// The technique is Culled faces.
	// Could be improved with greedy meshing: https://0fps.net/2012/06/30/meshing-in-a-minecraft-game/
	// However I don't feel it's worth it yet:
	// - Not so much gain for organic worlds with lots of texture variations
	// - Works well with cubes but not with any shape
	// - Slower
	// => Could be implemented in a separate class?

	const VoxelBuffer &voxels = input.voxels;

	// Iterate 3D padded data to extract voxel faces.
	// This is the most intensive job in this class, so all required data should be as fit as possible.

	// The buffer we receive MUST be dense (i.e not compressed, and channels allocated).
	// That means we can use raw pointers to voxel data inside instead of using the higher-level getters,
	// and then save a lot of time.

	if (voxels.get_channel_compression(channel) == VoxelBuffer::COMPRESSION_UNIFORM) {
		// All voxels have the same type.
		// If it's all air, nothing to do. If it's all cubes, nothing to do either.
		// TODO Handle edge case of uniform block with non-cubic voxels!
		// If the type of voxel still produces geometry in this situation (which is an absurd use case but not an
		// error), decompress into a backing array to still allow the use of the same algorithm.
		return;

	} else if (voxels.get_channel_compression(channel) != VoxelBuffer::COMPRESSION_NONE) {
		// No other form of compression is allowed
		ERR_PRINT("VoxelMesherBlocky received unsupported voxel compression");
		return;
	}

	Span<const uint8_t> raw_channel;
	if (!voxels.get_channel_as_bytes_read_only(channel, raw_channel)) {
		// Case supposedly handled before...
		ERR_PRINT("Something wrong happened");
		return;
	}

	const Vector3i block_size = voxels.get_size();
	const VoxelBuffer::Depth channel_depth = voxels.get_channel_depth(channel);

	VoxelMesher::Output::CollisionSurface *collision_surface = nullptr;
	if (input.collision_hint) {
		collision_surface = &output.collision_surface;
	}

	unsigned int material_count = 0;
	{
		// We can only access baked data. Only this data is made for multithreaded access.
		RWLockRead lock(params.library->get_baked_data_rw_lock());
		const VoxelBlockyLibraryBase::BakedData &library_baked_data = params.library->get_baked_data();

		material_count = library_baked_data.indexed_materials_count;

		if (arrays_per_material.size() < material_count) {
			arrays_per_material.resize(material_count);
		}

		switch (channel_depth) {
			case VoxelBuffer::DEPTH_8_BIT:
				generate_blocky_mesh(
						arrays_per_material,
						collision_surface,
						raw_channel,
						block_size,
						library_baked_data,
						params.bake_occlusion,
						baked_occlusion_darkness
				);
				if (input.lod_index > 0) {
					append_skirts(raw_channel, block_size, arrays_per_material, library_baked_data);
				}
				break;

			case VoxelBuffer::DEPTH_16_BIT: {
				Span<const uint16_t> model_ids = raw_channel.reinterpret_cast_to<const uint16_t>();
				generate_blocky_mesh(
						arrays_per_material,
						collision_surface,
						model_ids,
						block_size,
						library_baked_data,
						params.bake_occlusion,
						baked_occlusion_darkness
				);
				if (input.lod_index > 0) {
					append_skirts(model_ids, block_size, arrays_per_material, library_baked_data);
				}
			} break;

			default:
				ERR_PRINT("Unsupported voxel depth");
				return;
		}
	}

	if (input.lod_index > 0) {
		// Might not look good, but at least it's something
		const float lod_scale = 1 << input.lod_index;
		for (Arrays &arrays : arrays_per_material) {
			for (Vector3f &p : arrays.positions) {
				p = p * lod_scale;
			}
		}
		if (collision_surface != nullptr) {
			for (Vector3f &p : collision_surface->positions) {
				p = p * lod_scale;
			}
		}
	}

	// TODO Optimization: we could return a single byte array and use Mesh::add_surface down the line?
	// That API does not seem to exist yet though.

	for (unsigned int material_index = 0; material_index < material_count; ++material_index) {
		const Arrays &arrays = arrays_per_material[material_index];

		if (arrays.positions.size() != 0) {
			Array mesh_arrays;
			mesh_arrays.resize(Mesh::ARRAY_MAX);

			{
				PackedVector3Array positions;
				PackedVector2Array uvs;
				PackedVector3Array normals;
				PackedColorArray colors;
				PackedInt32Array indices;

				copy_to(positions, arrays.positions);
				copy_to(uvs, arrays.uvs);
				copy_to(normals, arrays.normals);
				copy_to(colors, arrays.colors);
				copy_to(indices, arrays.indices);

				mesh_arrays[Mesh::ARRAY_VERTEX] = positions;
				mesh_arrays[Mesh::ARRAY_TEX_UV] = uvs;
				mesh_arrays[Mesh::ARRAY_NORMAL] = normals;
				mesh_arrays[Mesh::ARRAY_COLOR] = colors;
				mesh_arrays[Mesh::ARRAY_INDEX] = indices;

				if (arrays.tangents.size() > 0) {
					PackedFloat32Array tangents;
					copy_to(tangents, arrays.tangents);
					mesh_arrays[Mesh::ARRAY_TANGENT] = tangents;
				}
			}

			output.surfaces.push_back(Output::Surface());
			Output::Surface &surface = output.surfaces.back();
			surface.arrays = mesh_arrays;
			surface.material_index = material_index;
		}
		//  else {
		// 	// Empty
		// 	output.surfaces.push_back(Output::Surface());
		// }
	}

	if (params.shadow_occluders_mask != 0 && !is_empty(arrays_per_material)) {
		// TODO Candidate for temp allocator (maybe even stack allocator in this case?)
		OccluderArrays occluder_arrays;

		RWLockRead lock(params.library->get_baked_data_rw_lock());
		const VoxelBlockyLibraryBase::BakedData &library_baked_data = params.library->get_baked_data();

		generate_shadow_occluders( //
				occluder_arrays, //
				raw_channel, //
				channel_depth, //
				block_size, //
				library_baked_data, //
				params.shadow_occluders_mask //
		);

		if (input.lod_index > 0) {
			const float lod_scale = 1 << input.lod_index;
			for (Vector3f &p : occluder_arrays.vertices) {
				p *= lod_scale;
			}
		}

		if (occluder_arrays.indices.size() > 0) {
			Array mesh_arrays;
			mesh_arrays.resize(Mesh::ARRAY_MAX);

			{
				PackedVector3Array vertices;
				PackedInt32Array indices;

				copy_to(vertices, occluder_arrays.vertices);
				copy_to(indices, occluder_arrays.indices);

				mesh_arrays[Mesh::ARRAY_VERTEX] = vertices;
				mesh_arrays[Mesh::ARRAY_INDEX] = indices;
			}

			output.shadow_occluder = mesh_arrays;
			// output.surfaces.push_back(Output::Surface());
			// Output::Surface &surface = output.surfaces.back();
			// surface.arrays = mesh_arrays;
			// surface.material_index = 0;
		}
	}

	output.primitive_type = Mesh::PRIMITIVE_TRIANGLES;
}

Ref<Resource> VoxelMesherBlocky::duplicate(bool p_subresources) const {
	Parameters params;
	{
		RWLockRead rlock(_parameters_lock);
		params = _parameters;
	}

	if (p_subresources && params.library.is_valid()) {
		params.library = params.library->duplicate(true);
	}

	Ref<VoxelMesherBlocky> c;
	c.instantiate();
	c->_parameters = params;
	return c;
}

int VoxelMesherBlocky::get_used_channels_mask() const {
	return (1 << VoxelBuffer::CHANNEL_TYPE);
}

Ref<Material> VoxelMesherBlocky::get_material_by_index(unsigned int index) const {
	Ref<VoxelBlockyLibraryBase> lib = get_library();
	if (lib.is_null()) {
		return Ref<Material>();
	}
	return lib->get_material_by_index(index);
}

unsigned int VoxelMesherBlocky::get_material_index_count() const {
	Ref<VoxelBlockyLibraryBase> lib = get_library();
	if (lib.is_null()) {
		return 0;
	}
	return lib->get_material_index_count();
}

#ifdef TOOLS_ENABLED

void VoxelMesherBlocky::get_configuration_warnings(PackedStringArray &out_warnings) const {
	Ref<VoxelBlockyLibraryBase> library = get_library();

	if (library.is_null()) {
		out_warnings.append(String(ZN_TTR("{0} has no {1} assigned."))
									.format(
											varray(VoxelMesherBlocky::get_class_static(),
												   VoxelBlockyLibraryBase::get_class_static())
									));
		return;
	}

	const VoxelBlockyLibraryBase::BakedData &baked_data = library->get_baked_data();
	RWLockRead rlock(library->get_baked_data_rw_lock());

	if (baked_data.models.size() == 0) {
		out_warnings.append(String(ZN_TTR("The {0} assigned to {1} has no baked models."))
									.format(varray(library->get_class(), VoxelMesherBlocky::get_class_static())));
		return;
	}

	library->get_configuration_warnings(out_warnings);
}

#endif // TOOLS_ENABLED

void VoxelMesherBlocky::_bind_methods() {
	ClassDB::bind_method(D_METHOD("set_library", "voxel_library"), &VoxelMesherBlocky::set_library);
	ClassDB::bind_method(D_METHOD("get_library"), &VoxelMesherBlocky::get_library);

	ClassDB::bind_method(D_METHOD("set_occlusion_enabled", "enable"), &VoxelMesherBlocky::set_occlusion_enabled);
	ClassDB::bind_method(D_METHOD("get_occlusion_enabled"), &VoxelMesherBlocky::get_occlusion_enabled);

	ClassDB::bind_method(D_METHOD("set_occlusion_darkness", "value"), &VoxelMesherBlocky::set_occlusion_darkness);
	ClassDB::bind_method(D_METHOD("get_occlusion_darkness"), &VoxelMesherBlocky::get_occlusion_darkness);

	ClassDB::bind_method(
			D_METHOD("set_shadow_occluder_side", "side", "enabled"), &VoxelMesherBlocky::set_shadow_occluder_side
	);
	ClassDB::bind_method(D_METHOD("get_shadow_occluder_side", "side"), &VoxelMesherBlocky::get_shadow_occluder_side);

	ADD_PROPERTY(
			PropertyInfo(
					Variant::OBJECT,
					"library",
					PROPERTY_HINT_RESOURCE_TYPE,
					VoxelBlockyLibraryBase::get_class_static(),
					PROPERTY_USAGE_DEFAULT
					// Sadly we can't use this hint because the property type is abstract... can't just choose a
					// default child class. This hint becomes less and less useful everytime I come across it...
					//| PROPERTY_USAGE_EDITOR_INSTANTIATE_OBJECT
			),
			"set_library",
			"get_library"
	);
	ADD_PROPERTY(PropertyInfo(Variant::BOOL, "occlusion_enabled"), "set_occlusion_enabled", "get_occlusion_enabled");
	ADD_PROPERTY(
			PropertyInfo(Variant::FLOAT, "occlusion_darkness", PROPERTY_HINT_RANGE, "0,1,0.01"),
			"set_occlusion_darkness",
			"get_occlusion_darkness"
	);

	ADD_GROUP("Shadow Occluders", "shadow_occluder_");

#define ADD_SHADOW_OCCLUDER_PROPERTY(m_name, m_flag)                                                                   \
	ADD_PROPERTYI(PropertyInfo(Variant::BOOL, m_name), "set_shadow_occluder_side", "get_shadow_occluder_side", m_flag);

	ADD_SHADOW_OCCLUDER_PROPERTY("shadow_occluder_negative_x", SIDE_NEGATIVE_X);
	ADD_SHADOW_OCCLUDER_PROPERTY("shadow_occluder_positive_x", SIDE_POSITIVE_X);
	ADD_SHADOW_OCCLUDER_PROPERTY("shadow_occluder_negative_y", SIDE_NEGATIVE_Y);
	ADD_SHADOW_OCCLUDER_PROPERTY("shadow_occluder_positive_y", SIDE_POSITIVE_Y);
	ADD_SHADOW_OCCLUDER_PROPERTY("shadow_occluder_negative_z", SIDE_NEGATIVE_Z);
	ADD_SHADOW_OCCLUDER_PROPERTY("shadow_occluder_positive_z", SIDE_POSITIVE_Z);

	BIND_ENUM_CONSTANT(SIDE_NEGATIVE_X);
	BIND_ENUM_CONSTANT(SIDE_POSITIVE_X);
	BIND_ENUM_CONSTANT(SIDE_NEGATIVE_Y);
	BIND_ENUM_CONSTANT(SIDE_POSITIVE_Y);
	BIND_ENUM_CONSTANT(SIDE_NEGATIVE_Z);
	BIND_ENUM_CONSTANT(SIDE_POSITIVE_Z);
}

} // namespace zylann::voxel<|MERGE_RESOLUTION|>--- conflicted
+++ resolved
@@ -940,16 +940,9 @@
 
 			const Vector3f pos = side_to_block_coordinates(Vector3f(x - pad, y - pad, z - (side_sign + 1)), side);
 
-<<<<<<< HEAD
 			const VoxelBlockyModel::BakedData &voxel_baked_data = library.models[nv4];
-			const VoxelBlockyModel::BakedData::Model &model = voxel_baked_data.model;
-
-			const FixedArray<VoxelBlockyModel::BakedData::SideSurface, VoxelBlockyModel::BakedData::Model::MAX_SURFACES>
-					&side_surfaces = model.sides_surfaces[side];
-=======
-			const VoxelBlockyModel::BakedData &voxel = library.models[nv4];
-
-			if (!voxel.lod_skirts) {
+
+			if (!voxel_baked_data.lod_skirts) {
 				// A typical issue is making an ocean:
 				// - Skirts will show up behind the water surface so it's not a good solution in that case.
 				// - If sea level does not line up at different LODs, then there will be LOD "cracks" anyways. I don't
@@ -963,8 +956,10 @@
 				continue;
 			}
 
-			const VoxelBlockyModel::BakedData::Model &model = voxel.model;
->>>>>>> 700fd27a
+			const VoxelBlockyModel::BakedData::Model &model = voxel_baked_data.model;
+
+			const FixedArray<VoxelBlockyModel::BakedData::SideSurface, VoxelBlockyModel::BakedData::Model::MAX_SURFACES>
+					&side_surfaces = model.sides_surfaces[side];
 
 			for (unsigned int surface_index = 0; surface_index < model.surface_count; ++surface_index) {
 				const VoxelBlockyModel::BakedData::Surface &surface = model.surfaces[surface_index];
