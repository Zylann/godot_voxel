--- conflicted
+++ resolved
@@ -125,13 +125,11 @@
 	const float height = config.get_height();
 
 	baked_data.model.surface_count = 1;
-<<<<<<< HEAD
-=======
+
 	VoxelBlockyModel::BakedData::Surface &surface = baked_data.model.surfaces[0];
-	// The only way to specify matererials in this model is via "material overrides", since there is no base mesh.
+	// The only way to specify materials in this model is via "material overrides", since there is no base mesh.
 	// Even if none are specified, we should at least index the "empty" material.
 	surface.material_id = material_indexer.get_or_create_index(config.get_material_override(0));
->>>>>>> 9ae48b3c
 
 	for (unsigned int side = 0; side < Cube::SIDE_COUNT; ++side) {
 		VoxelBlockyModel::BakedData::SideSurface &side_surface = baked_data.model.sides_surfaces[side][0];
