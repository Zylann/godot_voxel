--- conflicted
+++ resolved
@@ -1,12 +1,9 @@
 #include "voxel_blocky_model_cube.h"
 #include "../../util/containers/container_funcs.h"
 #include "../../util/math/conv.h"
-<<<<<<< HEAD
 #include "blocky_material_indexer.h"
 #include "blocky_model_baking_context.h"
-=======
 #include "voxel_blocky_model_mesh.h"
->>>>>>> 607d707c
 
 namespace zylann::voxel {
 
@@ -148,7 +145,6 @@
 
 namespace {
 
-<<<<<<< HEAD
 void make_cube_sides_vertices_tangents(
 		Span<FixedArray<VoxelBlockyModel::SideSurface, 2>> sides_surfaces,
 		const float height,
@@ -162,7 +158,8 @@
 			make_cube_side_tangents(side_surface.tangents, side);
 		}
 	}
-=======
+}
+
 Cube::Side get_rotated_side(const Cube::Side src_side, const math::OrthoBasis ortho_basis) {
 	const Vector3i dir = ortho_basis.xform(Cube::g_side_normals[src_side]);
 	return Cube::dir_to_side(dir);
@@ -175,22 +172,18 @@
 }
 
 void rotate_ortho(
-		FixedArray<
-				FixedArray<VoxelBlockyModel::BakedData::SideSurface, VoxelBlockyModel::BakedData::Model::MAX_SURFACES>,
-				Cube::SIDE_COUNT> &sides_surfaces,
+		FixedArray<FixedArray<VoxelBlockyModel::SideSurface, VoxelBlockyModel::MAX_SURFACES>, Cube::SIDE_COUNT>
+				&sides_surfaces,
 		const unsigned int ortho_rotation_index
 ) {
 	const math::OrthoBasis ortho_basis = math::get_ortho_basis_from_index(ortho_rotation_index);
 	const Basis3f basis(to_vec3f(ortho_basis.x), to_vec3f(ortho_basis.y), to_vec3f(ortho_basis.z));
 
-	FixedArray<
-			FixedArray<VoxelBlockyModel::BakedData::SideSurface, VoxelBlockyModel::BakedData::Model::MAX_SURFACES>,
-			Cube::SIDE_COUNT>
+	FixedArray<FixedArray<VoxelBlockyModel::SideSurface, VoxelBlockyModel::MAX_SURFACES>, Cube::SIDE_COUNT>
 			rotated_sides_surfaces;
 
 	for (unsigned int side = 0; side < Cube::SIDE_COUNT; ++side) {
-		FixedArray<VoxelBlockyModel::BakedData::SideSurface, VoxelBlockyModel::BakedData::Model::MAX_SURFACES>
-				&surfaces = sides_surfaces[side];
+		FixedArray<VoxelBlockyModel::SideSurface, VoxelBlockyModel::MAX_SURFACES> &surfaces = sides_surfaces[side];
 
 		FixedArray<Vector3f, 4> normals;
 		for (Vector3f &n : normals) {
@@ -198,7 +191,7 @@
 		}
 
 		unsigned int surface_index = 0;
-		for (VoxelBlockyModel::BakedData::SideSurface &surface : surfaces) {
+		for (VoxelBlockyModel::SideSurface &surface : surfaces) {
 			// Move mesh to origin for easier rotation, since the baked mesh spans 0..1 instead of -0.5..0.5
 			add(to_span(surface.positions), Vector3f(-0.5));
 			rotate_mesh_arrays(to_span(surface.positions), to_span(normals), to_span(surface.tangents), basis);
@@ -211,7 +204,6 @@
 	}
 
 	sides_surfaces = std::move(rotated_sides_surfaces);
->>>>>>> 607d707c
 }
 
 void bake_cube_geometry(
