--- conflicted
+++ resolved
@@ -11,12 +11,8 @@
 public:
 	VoxelBlockyModelEmpty();
 
-<<<<<<< HEAD
 	void bake(blocky::ModelBakingContext &ctx) const override;
-	void rotate_90(math::Axis axis, bool clockwise) override;
-=======
-	void bake(BakedData &baked_data, bool bake_tangents, MaterialIndexer &materials) const override;
->>>>>>> 607d707c
+
 	Ref<Mesh> get_preview_mesh() const override;
 	bool is_empty() const override;
 
