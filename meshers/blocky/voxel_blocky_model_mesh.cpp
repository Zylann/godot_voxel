--- conflicted
+++ resolved
@@ -397,17 +397,10 @@
 void bake_mesh_geometry(
 		const VoxelBlockyModelMesh &config,
 		VoxelBlockyModel::BakedData &baked_data,
-<<<<<<< HEAD
-		bool bake_tangents,
+		const bool bake_tangents,
 		blocky::MaterialIndexer &material_indexer,
-		float side_vertex_tolerance,
-		bool side_cutout_enabled
-=======
-		const bool bake_tangents,
-		VoxelBlockyModel::MaterialIndexer &material_indexer,
 		const float side_vertex_tolerance,
 		const bool side_cutout_enabled
->>>>>>> 73365f91
 ) {
 	Ref<Mesh> mesh = config.get_mesh();
 
@@ -420,25 +413,14 @@
 
 	// TODO Merge surfaces if they are found to have the same material (but still print a warning if their material is
 	// different or is null)
-<<<<<<< HEAD
+	const uint32_t src_surface_count = mesh->get_surface_count();
 	if (mesh->get_surface_count() > int(VoxelBlockyModel::MAX_SURFACES)) {
 		ZN_PRINT_WARNING(format(
 				"Mesh has more than {} surfaces, extra surfaces will not be baked.", VoxelBlockyModel::MAX_SURFACES
 		));
 	}
 
-	const unsigned int surface_count = math::min(uint32_t(mesh->get_surface_count()), VoxelBlockyModel::MAX_SURFACES);
-=======
-	const uint32_t src_surface_count = mesh->get_surface_count();
-	if (src_surface_count > VoxelBlockyModel::BakedData::Model::MAX_SURFACES) {
-		ZN_PRINT_WARNING(
-				format("Mesh has more than {} surfaces, extra surfaces will not be baked.",
-					   VoxelBlockyModel::BakedData::Model::MAX_SURFACES)
-		);
-	}
-
-	const unsigned int surface_count = math::min(src_surface_count, VoxelBlockyModel::BakedData::Model::MAX_SURFACES);
->>>>>>> 73365f91
+	const unsigned int surface_count = math::min(src_surface_count, VoxelBlockyModel::MAX_SURFACES);
 
 	StdVector<Ref<Material>> materials;
 	StdVector<Array> surfaces;
